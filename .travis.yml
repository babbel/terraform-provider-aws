dist: xenial
sudo: required
services:
  - docker
language: go
<<<<<<< HEAD
go:
  - "1.12.x"
env:
  global:
    - GOFLAGS=-mod=vendor
    - LINUX_BINARY_PATH=${GOPATH}/bin/terraform-provider-aws
    - DARWIN_BINARY_PATH=${GOPATH}/bin/darwin_amd64/terraform-provider-aws
go_import_path: github.com/terraform-providers/terraform-provider-aws
=======
>>>>>>> 23bfeeb5

env:
  global:
    - GOFLAGS=-mod=vendor
    - LINUX_BINARY_PATH=${GOPATH}/bin/terraform-provider-aws
    - DARWIN_BINARY_PATH=${GOPATH}/bin/darwin_amd64/terraform-provider-aws
go_import_path: github.com/terraform-providers/terraform-provider-aws

<<<<<<< HEAD
install:
  # This script is used by the Travis build to install a cookie for
  # go.googlesource.com so rate limits are higher when using `go get` to fetch
  # packages that live there.
  # See: https://github.com/golang/go/issues/12933
  - bash scripts/gogetcookie.sh
  - make tools

script:
  - make lint
  - make test
  - make website-lint
  - make website-test

=======
>>>>>>> 23bfeeb5
matrix:
  fast_finish: true
  allow_failures:
    - go: tip
<<<<<<< HEAD
=======
  include:
  - go: "1.12.x"
    name: "Code Lint"
    script: make lint
  - go: "1.12.x"
    name: "Code UnitTest"
    script: make test
  - go: "1.12.x"
    name: "Website"
    script:
      - make website-test
      - make website-lint

install:
# This script is used by the Travis build to install a cookie for
# go.googlesource.com so rate limits are higher when using `go get` to fetch
# packages that live there.
# See: https://github.com/golang/go/issues/12933
- bash scripts/gogetcookie.sh
- make tools
>>>>>>> 23bfeeb5

before_deploy:
  - GIT_TAG=$(git describe --tags)
  - GOOS=linux GOARCH=amd64 make build
  - mv ${LINUX_BINARY_PATH} ${LINUX_BINARY_PATH}_${GIT_TAG}
  - zip -j ${LINUX_BINARY_PATH}_${GIT_TAG}_linux_amd64.zip ${LINUX_BINARY_PATH}_${GIT_TAG}
  - GOOS=darwin GOARCH=amd64 make build
  - mv ${DARWIN_BINARY_PATH} ${DARWIN_BINARY_PATH}_${GIT_TAG}
  - zip -j ${DARWIN_BINARY_PATH}_${GIT_TAG}_darwin_amd64.zip ${DARWIN_BINARY_PATH}_${GIT_TAG}

# Deploy only when a tag is created and pushed to the master branch.
deploy:
  provider: releases
  api_key: ${GITHUB_API_KEY}
  file:
    - ${LINUX_BINARY_PATH}_${GIT_TAG}_linux_amd64.zip
    - ${DARWIN_BINARY_PATH}_${GIT_TAG}_darwin_amd64.zip
  skip_cleanup: true
  file_glob: true
  on:
    branch: master
    tags: true
<<<<<<< HEAD
  condition: ${GIT_TAG} =~ ^v[0-9]+\.[0-9]+\.[0-9]$
=======
  condition: ${GIT_TAG} =~ ^v[0-9]+\.[0-9]+\.[0-9]$ AND ${JOB_NAME} = "Code UnitTest"
>>>>>>> 23bfeeb5
<|MERGE_RESOLUTION|>--- conflicted
+++ resolved
@@ -3,17 +3,6 @@
 services:
   - docker
 language: go
-<<<<<<< HEAD
-go:
-  - "1.12.x"
-env:
-  global:
-    - GOFLAGS=-mod=vendor
-    - LINUX_BINARY_PATH=${GOPATH}/bin/terraform-provider-aws
-    - DARWIN_BINARY_PATH=${GOPATH}/bin/darwin_amd64/terraform-provider-aws
-go_import_path: github.com/terraform-providers/terraform-provider-aws
-=======
->>>>>>> 23bfeeb5
 
 env:
   global:
@@ -22,29 +11,10 @@
     - DARWIN_BINARY_PATH=${GOPATH}/bin/darwin_amd64/terraform-provider-aws
 go_import_path: github.com/terraform-providers/terraform-provider-aws
 
-<<<<<<< HEAD
-install:
-  # This script is used by the Travis build to install a cookie for
-  # go.googlesource.com so rate limits are higher when using `go get` to fetch
-  # packages that live there.
-  # See: https://github.com/golang/go/issues/12933
-  - bash scripts/gogetcookie.sh
-  - make tools
-
-script:
-  - make lint
-  - make test
-  - make website-lint
-  - make website-test
-
-=======
->>>>>>> 23bfeeb5
 matrix:
   fast_finish: true
   allow_failures:
     - go: tip
-<<<<<<< HEAD
-=======
   include:
   - go: "1.12.x"
     name: "Code Lint"
@@ -65,7 +35,6 @@
 # See: https://github.com/golang/go/issues/12933
 - bash scripts/gogetcookie.sh
 - make tools
->>>>>>> 23bfeeb5
 
 before_deploy:
   - GIT_TAG=$(git describe --tags)
@@ -88,8 +57,4 @@
   on:
     branch: master
     tags: true
-<<<<<<< HEAD
-  condition: ${GIT_TAG} =~ ^v[0-9]+\.[0-9]+\.[0-9]$
-=======
-  condition: ${GIT_TAG} =~ ^v[0-9]+\.[0-9]+\.[0-9]$ AND ${JOB_NAME} = "Code UnitTest"
->>>>>>> 23bfeeb5
+  condition: ${GIT_TAG} =~ ^v[0-9]+\.[0-9]+\.[0-9]$ AND ${JOB_NAME} = "Code UnitTest"