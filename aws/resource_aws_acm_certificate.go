package aws

import (
	"crypto/md5"
	"errors"
	"fmt"
	"log"
	"strings"
	"time"

	"github.com/aws/aws-sdk-go/aws"
	"github.com/aws/aws-sdk-go/service/acm"
	"github.com/hashicorp/terraform/helper/resource"
	"github.com/hashicorp/terraform/helper/schema"
	"github.com/hashicorp/terraform/helper/validation"
)

func resourceAwsAcmCertificate() *schema.Resource {
	return &schema.Resource{
		Create: resourceAwsAcmCertificateCreate,
		Read:   resourceAwsAcmCertificateRead,
		Update: resourceAwsAcmCertificateUpdate,
		Delete: resourceAwsAcmCertificateDelete,
		Importer: &schema.ResourceImporter{
			State: schema.ImportStatePassthrough,
		},
		Schema: map[string]*schema.Schema{
			"certificate_body": {
				Type:      schema.TypeString,
				Optional:  true,
				StateFunc: normalizeCert,
			},

			"certificate_chain": {
				Type:      schema.TypeString,
				Optional:  true,
				StateFunc: normalizeCert,
			},
			"private_key": {
				Type:      schema.TypeString,
				Optional:  true,
				StateFunc: normalizeCert,
				Sensitive: true,
			},
			"certificate_authority_arn": {
				Type:     schema.TypeString,
				Optional: true,
				ForceNew: true,
			},
			"domain_name": {
				Type:          schema.TypeString,
				Optional:      true,
				Computed:      true,
				ForceNew:      true,
				ConflictsWith: []string{"private_key", "certificate_body", "certificate_chain"},
				StateFunc: func(v interface{}) string {
					// AWS Provider 1.42.0+ aws_route53_zone references may contain a
					// trailing period, which generates an ACM API error
					return strings.TrimSuffix(v.(string), ".")
				},
			},
			"subject_alternative_names": {
				Type:          schema.TypeList,
				Optional:      true,
				Computed:      true,
				ForceNew:      true,
				ConflictsWith: []string{"private_key", "certificate_body", "certificate_chain"},
				Elem: &schema.Schema{
					Type: schema.TypeString,
					StateFunc: func(v interface{}) string {
						// AWS Provider 1.42.0+ aws_route53_zone references may contain a
						// trailing period, which generates an ACM API error
						return strings.TrimSuffix(v.(string), ".")
					},
				},
			},
			"validation_method": {
				Type:          schema.TypeString,
				Optional:      true,
				Computed:      true,
				ForceNew:      true,
				ConflictsWith: []string{"private_key", "certificate_body", "certificate_chain", "certificate_authority_arn"},
			},
			"arn": {
				Type:     schema.TypeString,
				Computed: true,
			},
			"domain_validation_options": {
				Type:     schema.TypeList,
				Computed: true,
				Elem: &schema.Resource{
					Schema: map[string]*schema.Schema{
						"domain_name": {
							Type:     schema.TypeString,
							Computed: true,
						},
						"resource_record_name": {
							Type:     schema.TypeString,
							Computed: true,
						},
						"resource_record_type": {
							Type:     schema.TypeString,
							Computed: true,
						},
						"resource_record_value": {
							Type:     schema.TypeString,
							Computed: true,
						},
					},
				},
			},
			"validation_emails": {
				Type:     schema.TypeList,
				Computed: true,
				Elem:     &schema.Schema{Type: schema.TypeString},
			},
			"options": {
				Type:             schema.TypeList,
				Optional:         true,
				MaxItems:         1,
				DiffSuppressFunc: func(k, old, new string, d *schema.ResourceData) bool {
					if _, ok := d.GetOk("private_key"); ok {
						// ignore diffs for imported certs; they have a different logging preference
						// default to requested certs which can't be changed by the ImportCertificate API
						return true
					}
					// behave just like suppressMissingOptionalConfigurationBlock() for requested certs
					return old == "1" && new == "0"
				},
				Elem: &schema.Resource{
					Schema: map[string]*schema.Schema{
						"certificate_transparency_logging_preference": {
							Type:          schema.TypeString,
							Optional:      true,
							Default:       acm.CertificateTransparencyLoggingPreferenceEnabled,
							ForceNew:      true,
							ConflictsWith: []string{"private_key", "certificate_body", "certificate_chain"},
							ValidateFunc:  validation.StringInSlice([]string{
								acm.CertificateTransparencyLoggingPreferenceEnabled,
								acm.CertificateTransparencyLoggingPreferenceDisabled,
							}, false),
						},
					},
				},
			},
			"tags": tagsSchema(),
		},
	}
}

func resourceAwsAcmCertificateCreate(d *schema.ResourceData, meta interface{}) error {
	if _, ok := d.GetOk("domain_name"); ok {
		if _, ok := d.GetOk("certificate_authority_arn"); ok {
			return resourceAwsAcmCertificateCreateRequested(d, meta)
		}

		if _, ok := d.GetOk("validation_method"); !ok {
			return errors.New("validation_method must be set when creating a certificate")
		}
		return resourceAwsAcmCertificateCreateRequested(d, meta)
	} else if _, ok := d.GetOk("private_key"); ok {
		if _, ok := d.GetOk("certificate_body"); !ok {
			return errors.New("certificate_body must be set when importing a certificate with private_key")
		}
		return resourceAwsAcmCertificateCreateImported(d, meta)
	}
	return errors.New("certificate must be imported (private_key) or created (domain_name)")
}

func resourceAwsAcmCertificateCreateImported(d *schema.ResourceData, meta interface{}) error {
	acmconn := meta.(*AWSClient).acmconn
	resp, err := resourceAwsAcmCertificateImport(acmconn, d, false)
	if err != nil {
		return fmt.Errorf("Error importing certificate: %s", err)
	}

	d.SetId(*resp.CertificateArn)
	if v, ok := d.GetOk("tags"); ok {
		params := &acm.AddTagsToCertificateInput{
			CertificateArn: resp.CertificateArn,
			Tags:           tagsFromMapACM(v.(map[string]interface{})),
		}
		_, err := acmconn.AddTagsToCertificate(params)

		if err != nil {
			return fmt.Errorf("Error requesting certificate: %s", err)
		}
	}

	return resourceAwsAcmCertificateRead(d, meta)
}

func resourceAwsAcmCertificateCreateRequested(d *schema.ResourceData, meta interface{}) error {
	acmconn := meta.(*AWSClient).acmconn
	params := &acm.RequestCertificateInput{
<<<<<<< HEAD
		DomainName:       aws.String(strings.TrimSuffix(d.Get("domain_name").(string), ".")),
		Options:          expandAcmCertificateOptions(d.Get("options").([]interface{})),
		ValidationMethod: aws.String(d.Get("validation_method").(string)),
=======
		DomainName: aws.String(strings.TrimSuffix(d.Get("domain_name").(string), ".")),
	}

	caARN, ok := d.GetOk("certificate_authority_arn")
	if ok {
		// For some reason, when you request certificates with different PCA ARN,
		// AWS considers them as same request, this is a workaround. In case Amazon
		// think it's a bug and decide to fix it, this workaround should still work,
		// we can simplely remove it once it's fixed
		hash := md5.New()
		_, err := hash.Write([]byte(caARN.(string)))
		if err != nil {
			return fmt.Errorf("Error generating hash: %s", err)
		}
		params.IdempotencyToken = aws.String(fmt.Sprintf("%x", hash.Sum(nil)))
		params.CertificateAuthorityArn = aws.String(caARN.(string))
	} else {
		params.ValidationMethod = aws.String(d.Get("validation_method").(string))
>>>>>>> d96d866d
	}

	if sans, ok := d.GetOk("subject_alternative_names"); ok {
		subjectAlternativeNames := make([]*string, len(sans.([]interface{})))
		for i, sanRaw := range sans.([]interface{}) {
			subjectAlternativeNames[i] = aws.String(strings.TrimSuffix(sanRaw.(string), "."))
		}
		params.SubjectAlternativeNames = subjectAlternativeNames
	}

	log.Printf("[DEBUG] ACM Certificate Request: %#v", params)
	resp, err := acmconn.RequestCertificate(params)

	if err != nil {
		return fmt.Errorf("Error requesting certificate: %s", err)
	}

	d.SetId(*resp.CertificateArn)
	if v, ok := d.GetOk("tags"); ok {
		params := &acm.AddTagsToCertificateInput{
			CertificateArn: resp.CertificateArn,
			Tags:           tagsFromMapACM(v.(map[string]interface{})),
		}
		_, err := acmconn.AddTagsToCertificate(params)

		if err != nil {
			return fmt.Errorf("Error requesting certificate: %s", err)
		}
	}

	return resourceAwsAcmCertificateRead(d, meta)
}

func resourceAwsAcmCertificateRead(d *schema.ResourceData, meta interface{}) error {
	acmconn := meta.(*AWSClient).acmconn

	params := &acm.DescribeCertificateInput{
		CertificateArn: aws.String(d.Id()),
	}

	return resource.Retry(time.Duration(1)*time.Minute, func() *resource.RetryError {
		resp, err := acmconn.DescribeCertificate(params)

		if err != nil {
			if isAWSErr(err, acm.ErrCodeResourceNotFoundException, "") {
				d.SetId("")
				return nil
			}
			return resource.NonRetryableError(fmt.Errorf("Error describing certificate: %s", err))
		}

		d.Set("domain_name", resp.Certificate.DomainName)
		d.Set("arn", resp.Certificate.CertificateArn)
		d.Set("certificate_authority_arn", resp.Certificate.CertificateAuthorityArn)

		if err := d.Set("subject_alternative_names", cleanUpSubjectAlternativeNames(resp.Certificate)); err != nil {
			return resource.NonRetryableError(err)
		}

		domainValidationOptions, emailValidationOptions, err := convertValidationOptions(resp.Certificate)

		if err != nil {
			return resource.RetryableError(err)
		}

		if err := d.Set("domain_validation_options", domainValidationOptions); err != nil {
			return resource.NonRetryableError(err)
		}
		if err := d.Set("validation_emails", emailValidationOptions); err != nil {
			return resource.NonRetryableError(err)
		}

		d.Set("validation_method", resourceAwsAcmCertificateGuessValidationMethod(domainValidationOptions, emailValidationOptions))

		if err := d.Set("options", flattenAcmCertificateOptions(resp.Certificate.Options)); err != nil {
			return resource.NonRetryableError(fmt.Errorf("error setting certificate options: %s", err))
		}

		params := &acm.ListTagsForCertificateInput{
			CertificateArn: aws.String(d.Id()),
		}

		tagResp, err := acmconn.ListTagsForCertificate(params)
		if err != nil {
			return resource.NonRetryableError(fmt.Errorf("error listing tags for certificate (%s): %s", d.Id(), err))
		}
		if err := d.Set("tags", tagsToMapACM(tagResp.Tags)); err != nil {
			return resource.NonRetryableError(err)
		}

		return nil
	})
}
func resourceAwsAcmCertificateGuessValidationMethod(domainValidationOptions []map[string]interface{}, emailValidationOptions []string) string {
	// The DescribeCertificate Response doesn't have information on what validation method was used
	// so we need to guess from the validation options we see...
	if len(domainValidationOptions) > 0 {
		return acm.ValidationMethodDns
	} else if len(emailValidationOptions) > 0 {
		return acm.ValidationMethodEmail
	} else {
		return "NONE"
	}
}

func resourceAwsAcmCertificateUpdate(d *schema.ResourceData, meta interface{}) error {
	acmconn := meta.(*AWSClient).acmconn

	if d.HasChange("private_key") || d.HasChange("certificate_body") || d.HasChange("certificate_chain") {
		_, err := resourceAwsAcmCertificateImport(acmconn, d, true)
		if err != nil {
			return fmt.Errorf("Error updating certificate: %s", err)
		}
	}

	if d.HasChange("tags") {
		err := setTagsACM(acmconn, d)
		if err != nil {
			return err
		}
	}
	return resourceAwsAcmCertificateRead(d, meta)
}

func cleanUpSubjectAlternativeNames(cert *acm.CertificateDetail) []string {
	sans := cert.SubjectAlternativeNames
	vs := make([]string, 0)
	for _, v := range sans {
		if aws.StringValue(v) != aws.StringValue(cert.DomainName) {
			vs = append(vs, aws.StringValue(v))
		}
	}
	return vs

}

func convertValidationOptions(certificate *acm.CertificateDetail) ([]map[string]interface{}, []string, error) {
	var domainValidationResult []map[string]interface{}
	var emailValidationResult []string

	if *certificate.Type == acm.CertificateTypeAmazonIssued {
		if len(certificate.DomainValidationOptions) == 0 && aws.StringValue(certificate.Status) == acm.DomainStatusPendingValidation {
			log.Printf("[DEBUG] No validation options need to retry.")
			return nil, nil, fmt.Errorf("No validation options need to retry.")
		}
		for _, o := range certificate.DomainValidationOptions {
			if o.ResourceRecord != nil {
				validationOption := map[string]interface{}{
					"domain_name":           *o.DomainName,
					"resource_record_name":  *o.ResourceRecord.Name,
					"resource_record_type":  *o.ResourceRecord.Type,
					"resource_record_value": *o.ResourceRecord.Value,
				}
				domainValidationResult = append(domainValidationResult, validationOption)
			} else if o.ValidationEmails != nil && len(o.ValidationEmails) > 0 {
				for _, validationEmail := range o.ValidationEmails {
					emailValidationResult = append(emailValidationResult, *validationEmail)
				}
			} else if o.ValidationStatus == nil || aws.StringValue(o.ValidationStatus) == acm.DomainStatusPendingValidation {
				log.Printf("[DEBUG] No validation options need to retry: %#v", o)
				return nil, nil, fmt.Errorf("No validation options need to retry: %#v", o)
			}
		}
	}

	return domainValidationResult, emailValidationResult, nil
}

func resourceAwsAcmCertificateDelete(d *schema.ResourceData, meta interface{}) error {
	acmconn := meta.(*AWSClient).acmconn

	log.Printf("[INFO] Deleting ACM Certificate: %s", d.Id())

	params := &acm.DeleteCertificateInput{
		CertificateArn: aws.String(d.Id()),
	}

	err := resource.Retry(10*time.Minute, func() *resource.RetryError {
		_, err := acmconn.DeleteCertificate(params)
		if err != nil {
			if isAWSErr(err, acm.ErrCodeResourceInUseException, "") {
				log.Printf("[WARN] Conflict deleting certificate in use: %s, retrying", err.Error())
				return resource.RetryableError(err)
			}
			return resource.NonRetryableError(err)
		}
		return nil
	})

	if err != nil && !isAWSErr(err, acm.ErrCodeResourceNotFoundException, "") {
		return fmt.Errorf("Error deleting certificate: %s", err)
	}

	return nil
}

func resourceAwsAcmCertificateImport(conn *acm.ACM, d *schema.ResourceData, update bool) (*acm.ImportCertificateOutput, error) {
	params := &acm.ImportCertificateInput{
		PrivateKey:  []byte(d.Get("private_key").(string)),
		Certificate: []byte(d.Get("certificate_body").(string)),
	}
	if chain, ok := d.GetOk("certificate_chain"); ok {
		params.CertificateChain = []byte(chain.(string))
	}
	if update {
		params.CertificateArn = aws.String(d.Get("arn").(string))
	}

	log.Printf("[DEBUG] ACM Certificate Import: %#v", params)
	return conn.ImportCertificate(params)
}

func expandAcmCertificateOptions(l []interface{}) *acm.CertificateOptions {
	if len(l) == 0 || l[0] == nil {
		return nil
	}

	m := l[0].(map[string]interface{})

	options := &acm.CertificateOptions{}

	if v, ok := m["certificate_transparency_logging_preference"]; ok {
		options.CertificateTransparencyLoggingPreference = aws.String(v.(string))
	}

	return options
}

func flattenAcmCertificateOptions(co *acm.CertificateOptions) []interface{} {
	m := map[string]interface{}{
		"certificate_transparency_logging_preference": aws.StringValue(co.CertificateTransparencyLoggingPreference),
	}

	return []interface{}{m}
}<|MERGE_RESOLUTION|>--- conflicted
+++ resolved
@@ -193,30 +193,13 @@
 func resourceAwsAcmCertificateCreateRequested(d *schema.ResourceData, meta interface{}) error {
 	acmconn := meta.(*AWSClient).acmconn
 	params := &acm.RequestCertificateInput{
-<<<<<<< HEAD
 		DomainName:       aws.String(strings.TrimSuffix(d.Get("domain_name").(string), ".")),
+		IdempotencyToken: aws.String(resource.UniqueId()),
 		Options:          expandAcmCertificateOptions(d.Get("options").([]interface{})),
-		ValidationMethod: aws.String(d.Get("validation_method").(string)),
-=======
-		DomainName: aws.String(strings.TrimSuffix(d.Get("domain_name").(string), ".")),
-	}
-
-	caARN, ok := d.GetOk("certificate_authority_arn")
-	if ok {
-		// For some reason, when you request certificates with different PCA ARN,
-		// AWS considers them as same request, this is a workaround. In case Amazon
-		// think it's a bug and decide to fix it, this workaround should still work,
-		// we can simplely remove it once it's fixed
-		hash := md5.New()
-		_, err := hash.Write([]byte(caARN.(string)))
-		if err != nil {
-			return fmt.Errorf("Error generating hash: %s", err)
-		}
-		params.IdempotencyToken = aws.String(fmt.Sprintf("%x", hash.Sum(nil)))
+	}
+
+	if caARN, ok := d.GetOk("certificate_authority_arn"); ok {
 		params.CertificateAuthorityArn = aws.String(caARN.(string))
-	} else {
-		params.ValidationMethod = aws.String(d.Get("validation_method").(string))
->>>>>>> d96d866d
 	}
 
 	if sans, ok := d.GetOk("subject_alternative_names"); ok {
@@ -225,6 +208,10 @@
 			subjectAlternativeNames[i] = aws.String(strings.TrimSuffix(sanRaw.(string), "."))
 		}
 		params.SubjectAlternativeNames = subjectAlternativeNames
+	}
+
+	if v, ok := d.GetOk("validation_method"); ok {
+		params.ValidationMethod = aws.String(v.(string))
 	}
 
 	log.Printf("[DEBUG] ACM Certificate Request: %#v", params)
