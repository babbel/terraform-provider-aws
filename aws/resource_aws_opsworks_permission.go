package aws

import (
	"log"
	"time"

	"github.com/aws/aws-sdk-go/aws"
	"github.com/aws/aws-sdk-go/aws/awserr"
	"github.com/aws/aws-sdk-go/service/opsworks"
	"github.com/hashicorp/terraform/helper/resource"
	"github.com/hashicorp/terraform/helper/schema"
	"github.com/hashicorp/terraform/helper/validation"
)

func resourceAwsOpsworksPermission() *schema.Resource {
	return &schema.Resource{
		Create: resourceAwsOpsworksSetPermission,
		Update: resourceAwsOpsworksPermissionUpdate,
		Delete: resourceAwsOpsworksPermissionDelete,
		Read:   resourceAwsOpsworksPermissionRead,

		Schema: map[string]*schema.Schema{
			"allow_ssh": {
				Type:     schema.TypeBool,
				Computed: true,
				Optional: true,
			},
			"allow_sudo": {
				Type:     schema.TypeBool,
				Computed: true,
				Optional: true,
			},
			"user_arn": {
				Type:     schema.TypeString,
				Required: true,
			},
			"level": {
				Type:     schema.TypeString,
				Computed: true,
				Optional: true,
				ValidateFunc: validation.StringInSlice([]string{
					"deny",
					"show",
					"deploy",
					"manage",
					"iam_only",
				}, false),
			},
			"stack_id": {
				Type:     schema.TypeString,
				Computed: true,
				Optional: true,
			},
		},
	}
}

func resourceAwsOpsworksPermissionDelete(d *schema.ResourceData, meta interface{}) error {
	client := meta.(*AWSClient).opsworksconn

	req := &opsworks.SetPermissionInput{
		AllowSsh:   aws.Bool(false),
		AllowSudo:  aws.Bool(false),
		IamUserArn: aws.String(d.Get("user_arn").(string)),
		StackId:    aws.String(d.Get("stack_id").(string)),
	}

	if d.Get("level").(string) != "iam_only" {
		req.Level = aws.String("iam_only")
	}

	err := resource.Retry(2*time.Minute, func() *resource.RetryError {
		var cerr error
		_, cerr = client.SetPermission(req)
		if cerr != nil {
			log.Printf("[INFO] client error")
			return resource.NonRetryableError(cerr)
		}
		return nil
	})

	if err != nil {
		return err
	}

	return nil
}

func resourceAwsOpsworksPermissionRead(d *schema.ResourceData, meta interface{}) error {
	client := meta.(*AWSClient).opsworksconn

	req := &opsworks.DescribePermissionsInput{
		IamUserArn: aws.String(d.Get("user_arn").(string)),
		StackId:    aws.String(d.Get("stack_id").(string)),
	}

	log.Printf("[DEBUG] Reading OpsWorks prermissions for: %s on stack: %s", d.Get("user_arn"), d.Get("stack_id"))

	resp, err := client.DescribePermissions(req)
	if err != nil {
		if awserr, ok := err.(awserr.Error); ok {
			if awserr.Code() == "ResourceNotFoundException" {
				log.Printf("[INFO] Permission not found")
				d.SetId("")
				return nil
			}
		}
		return err
	}

	found := false
	id := ""
	for _, permission := range resp.Permissions {
		id = *permission.IamUserArn + *permission.StackId

		if d.Get("user_arn").(string)+d.Get("stack_id").(string) == id {
			found = true
			d.SetId(id)
			d.Set("allow_ssh", permission.AllowSsh)
			d.Set("allow_sudo", permission.AllowSudo)
			d.Set("user_arn", permission.IamUserArn)
			d.Set("stack_id", permission.StackId)
			d.Set("level", permission.Level)
		}

	}

	if !found {
		d.SetId("")
		log.Printf("[INFO] The correct permission could not be found for: %s on stack: %s", d.Get("user_arn"), d.Get("stack_id"))
	}

	return nil
}

func resourceAwsOpsworksSetPermission(d *schema.ResourceData, meta interface{}) error {
	client := meta.(*AWSClient).opsworksconn

	req := &opsworks.SetPermissionInput{
		AllowSudo:  aws.Bool(d.Get("allow_sudo").(bool)),
		AllowSsh:   aws.Bool(d.Get("allow_ssh").(bool)),
		IamUserArn: aws.String(d.Get("user_arn").(string)),
		StackId:    aws.String(d.Get("stack_id").(string)),
	}

	if d.Get("level").(string) != "iam_only" {
		req.Level = aws.String(d.Get("level").(string))
	}

	err := resource.Retry(2*time.Minute, func() *resource.RetryError {
<<<<<<< HEAD
		var cerr error
		_, cerr = client.SetPermission(req)
		if cerr != nil {
			log.Printf("[INFO] client error")
			return resource.NonRetryableError(cerr)
=======
		_, err := client.SetPermission(req)
		if err != nil {

			if isAWSErr(err, opsworks.ErrCodeResourceNotFoundException, "Unable to find user with ARN") {
				return resource.RetryableError(err)
			}
			return resource.NonRetryableError(err)
>>>>>>> 23bfeeb5
		}
		return nil
	})

<<<<<<< HEAD
=======
	if isResourceTimeoutError(err) {
		_, err = client.SetPermission(req)
	}

>>>>>>> 23bfeeb5
	if err != nil {
		return err
	}

	return resourceAwsOpsworksPermissionRead(d, meta)
}

func resourceAwsOpsworksPermissionUpdate(d *schema.ResourceData, meta interface{}) error {
	client := meta.(*AWSClient).opsworksconn

	req := &opsworks.SetPermissionInput{
		AllowSudo:  aws.Bool(d.Get("allow_sudo").(bool)),
		AllowSsh:   aws.Bool(d.Get("allow_ssh").(bool)),
		IamUserArn: aws.String(d.Get("user_arn").(string)),
		StackId:    aws.String(d.Get("stack_id").(string)),
	}

	lo, ln := d.GetChange("level")
	los := lo.(string)
	lns := ln.(string)

	if los != "iam_only" || lns != "iam_only" {
		req.Level = aws.String(lns)
	}

	err := resource.Retry(2*time.Minute, func() *resource.RetryError {
		var cerr error
		_, cerr = client.SetPermission(req)
		if cerr != nil {
			log.Printf("[INFO] client error")
			return resource.NonRetryableError(cerr)
		}
		return nil
	})

	if err != nil {
		return err
	}

	return resourceAwsOpsworksPermissionRead(d, meta)
}<|MERGE_RESOLUTION|>--- conflicted
+++ resolved
@@ -148,13 +148,6 @@
 	}
 
 	err := resource.Retry(2*time.Minute, func() *resource.RetryError {
-<<<<<<< HEAD
-		var cerr error
-		_, cerr = client.SetPermission(req)
-		if cerr != nil {
-			log.Printf("[INFO] client error")
-			return resource.NonRetryableError(cerr)
-=======
 		_, err := client.SetPermission(req)
 		if err != nil {
 
@@ -162,18 +155,14 @@
 				return resource.RetryableError(err)
 			}
 			return resource.NonRetryableError(err)
->>>>>>> 23bfeeb5
 		}
 		return nil
 	})
 
-<<<<<<< HEAD
-=======
 	if isResourceTimeoutError(err) {
 		_, err = client.SetPermission(req)
 	}
 
->>>>>>> 23bfeeb5
 	if err != nil {
 		return err
 	}
