{
	"comment": "",
	"ignore": "appengine test github.com/hashicorp/nomad/ github.com/hashicorp/terraform/backend",
	"package": [
		{
			"checksumSHA1": "jQh1fnoKPKMURvKkpdRjN695nAQ=",
			"path": "github.com/agext/levenshtein",
			"revision": "5f10fee965225ac1eecdc234c09daf5cd9e7f7b6",
			"revisionTime": "2017-02-17T06:30:20Z",
			"version": "v1.2.1",
			"versionExact": "v1.2.1"
		},
		{
			"checksumSHA1": "LLVyR2dAgkihu0+HdZF+JK0gMMs=",
			"path": "github.com/agl/ed25519",
			"revision": "278e1ec8e8a6e017cd07577924d6766039146ced",
			"revisionTime": "2015-08-30T18:26:16Z"
		},
		{
			"checksumSHA1": "30PBqj9BW03KCVqASvLg3bR+xYc=",
			"path": "github.com/agl/ed25519/edwards25519",
			"revision": "278e1ec8e8a6e017cd07577924d6766039146ced",
			"revisionTime": "2015-08-30T18:26:16Z"
		},
		{
			"checksumSHA1": "nRnZ35uyYct3TL95z7DPJ/lSUNg=",
			"path": "github.com/apparentlymart/go-cidr/cidr",
			"revision": "b1115bf8e14a60131a196f908223e4506b0ddc35",
			"revisionTime": "2018-08-15T15:04:34Z",
			"version": "v1.0.0",
			"versionExact": "v1.0.0"
		},
		{
			"checksumSHA1": "Ffhtm8iHH7l2ynVVOIGJE3eiuLA=",
			"path": "github.com/apparentlymart/go-textseg/textseg",
			"revision": "fb01f485ebef760e5ee06d55e1b07534dda2d295",
			"revisionTime": "2018-08-15T02:43:44Z",
			"version": "v1.0.0",
			"versionExact": "v1.0.0"
		},
		{
			"checksumSHA1": "ZWu+JUivE3zS4FZvVktFAWhj3FQ=",
			"path": "github.com/armon/go-radix",
			"revision": "1a2de0c21c94309923825da3df33a4381872c795",
			"revisionTime": "2018-08-24T02:57:28Z",
			"version": "v1.0.0",
			"versionExact": "v1.0.0"
		},
		{
<<<<<<< HEAD
			"checksumSHA1": "7Sf/m6sAVJA2gkRlYfP1sJAmhIY=",
			"path": "github.com/aws/aws-sdk-go/aws",
			"revision": "89734ade0df0a4a437cbf4aa9c14e17daf37c5ac",
			"revisionTime": "2018-11-29T01:22:07Z",
			"version": "v1.15.86",
			"versionExact": "v1.15.86"
=======
			"checksumSHA1": "kbpEe5FtzMH/qYonLPW/3Z2UQUo=",
			"path": "github.com/aws/aws-sdk-go/aws",
			"revision": "180cc10e5ff368b86dee226b034af7d1672baec6",
			"revisionTime": "2018-11-29T18:54:53Z",
			"version": "v1.15.87",
			"versionExact": "v1.15.87"
>>>>>>> 7cd3d721
		},
		{
			"checksumSHA1": "DtuTqKH29YnLjrIJkRYX0HQtXY0=",
			"path": "github.com/aws/aws-sdk-go/aws/arn",
<<<<<<< HEAD
			"revision": "89734ade0df0a4a437cbf4aa9c14e17daf37c5ac",
			"revisionTime": "2018-11-29T01:22:07Z",
			"version": "v1.15.86",
			"versionExact": "v1.15.86"
=======
			"revision": "180cc10e5ff368b86dee226b034af7d1672baec6",
			"revisionTime": "2018-11-29T18:54:53Z",
			"version": "v1.15.87",
			"versionExact": "v1.15.87"
>>>>>>> 7cd3d721
		},
		{
			"checksumSHA1": "Y9W+4GimK4Fuxq+vyIskVYFRnX4=",
			"path": "github.com/aws/aws-sdk-go/aws/awserr",
<<<<<<< HEAD
			"revision": "89734ade0df0a4a437cbf4aa9c14e17daf37c5ac",
			"revisionTime": "2018-11-29T01:22:07Z",
			"version": "v1.15.86",
			"versionExact": "v1.15.86"
=======
			"revision": "180cc10e5ff368b86dee226b034af7d1672baec6",
			"revisionTime": "2018-11-29T18:54:53Z",
			"version": "v1.15.87",
			"versionExact": "v1.15.87"
>>>>>>> 7cd3d721
		},
		{
			"checksumSHA1": "yyYr41HZ1Aq0hWc3J5ijXwYEcac=",
			"path": "github.com/aws/aws-sdk-go/aws/awsutil",
<<<<<<< HEAD
			"revision": "89734ade0df0a4a437cbf4aa9c14e17daf37c5ac",
			"revisionTime": "2018-11-29T01:22:07Z",
			"version": "v1.15.86",
			"versionExact": "v1.15.86"
=======
			"revision": "180cc10e5ff368b86dee226b034af7d1672baec6",
			"revisionTime": "2018-11-29T18:54:53Z",
			"version": "v1.15.87",
			"versionExact": "v1.15.87"
>>>>>>> 7cd3d721
		},
		{
			"checksumSHA1": "EwL79Cq6euk+EV/t/n2E+jzPNmU=",
			"path": "github.com/aws/aws-sdk-go/aws/client",
<<<<<<< HEAD
			"revision": "89734ade0df0a4a437cbf4aa9c14e17daf37c5ac",
			"revisionTime": "2018-11-29T01:22:07Z",
			"version": "v1.15.86",
			"versionExact": "v1.15.86"
=======
			"revision": "180cc10e5ff368b86dee226b034af7d1672baec6",
			"revisionTime": "2018-11-29T18:54:53Z",
			"version": "v1.15.87",
			"versionExact": "v1.15.87"
>>>>>>> 7cd3d721
		},
		{
			"checksumSHA1": "uEJU4I6dTKaraQKvrljlYKUZwoc=",
			"path": "github.com/aws/aws-sdk-go/aws/client/metadata",
<<<<<<< HEAD
			"revision": "89734ade0df0a4a437cbf4aa9c14e17daf37c5ac",
			"revisionTime": "2018-11-29T01:22:07Z",
			"version": "v1.15.86",
			"versionExact": "v1.15.86"
=======
			"revision": "180cc10e5ff368b86dee226b034af7d1672baec6",
			"revisionTime": "2018-11-29T18:54:53Z",
			"version": "v1.15.87",
			"versionExact": "v1.15.87"
>>>>>>> 7cd3d721
		},
		{
			"checksumSHA1": "vVSUnICaD9IaBQisCfw0n8zLwig=",
			"path": "github.com/aws/aws-sdk-go/aws/corehandlers",
<<<<<<< HEAD
			"revision": "89734ade0df0a4a437cbf4aa9c14e17daf37c5ac",
			"revisionTime": "2018-11-29T01:22:07Z",
			"version": "v1.15.86",
			"versionExact": "v1.15.86"
=======
			"revision": "180cc10e5ff368b86dee226b034af7d1672baec6",
			"revisionTime": "2018-11-29T18:54:53Z",
			"version": "v1.15.87",
			"versionExact": "v1.15.87"
>>>>>>> 7cd3d721
		},
		{
			"checksumSHA1": "21pBkDFjY5sDY1rAW+f8dDPcWhk=",
			"path": "github.com/aws/aws-sdk-go/aws/credentials",
<<<<<<< HEAD
			"revision": "89734ade0df0a4a437cbf4aa9c14e17daf37c5ac",
			"revisionTime": "2018-11-29T01:22:07Z",
			"version": "v1.15.86",
			"versionExact": "v1.15.86"
=======
			"revision": "180cc10e5ff368b86dee226b034af7d1672baec6",
			"revisionTime": "2018-11-29T18:54:53Z",
			"version": "v1.15.87",
			"versionExact": "v1.15.87"
>>>>>>> 7cd3d721
		},
		{
			"checksumSHA1": "JTilCBYWVAfhbKSnrxCNhE8IFns=",
			"path": "github.com/aws/aws-sdk-go/aws/credentials/ec2rolecreds",
<<<<<<< HEAD
			"revision": "89734ade0df0a4a437cbf4aa9c14e17daf37c5ac",
			"revisionTime": "2018-11-29T01:22:07Z",
			"version": "v1.15.86",
			"versionExact": "v1.15.86"
=======
			"revision": "180cc10e5ff368b86dee226b034af7d1672baec6",
			"revisionTime": "2018-11-29T18:54:53Z",
			"version": "v1.15.87",
			"versionExact": "v1.15.87"
>>>>>>> 7cd3d721
		},
		{
			"checksumSHA1": "1pENtl2K9hG7qoB7R6J7dAHa82g=",
			"path": "github.com/aws/aws-sdk-go/aws/credentials/endpointcreds",
<<<<<<< HEAD
			"revision": "89734ade0df0a4a437cbf4aa9c14e17daf37c5ac",
			"revisionTime": "2018-11-29T01:22:07Z",
			"version": "v1.15.86",
			"versionExact": "v1.15.86"
=======
			"revision": "180cc10e5ff368b86dee226b034af7d1672baec6",
			"revisionTime": "2018-11-29T18:54:53Z",
			"version": "v1.15.87",
			"versionExact": "v1.15.87"
>>>>>>> 7cd3d721
		},
		{
			"checksumSHA1": "JEYqmF83O5n5bHkupAzA6STm0no=",
			"path": "github.com/aws/aws-sdk-go/aws/credentials/stscreds",
<<<<<<< HEAD
			"revision": "89734ade0df0a4a437cbf4aa9c14e17daf37c5ac",
			"revisionTime": "2018-11-29T01:22:07Z",
			"version": "v1.15.86",
			"versionExact": "v1.15.86"
=======
			"revision": "180cc10e5ff368b86dee226b034af7d1672baec6",
			"revisionTime": "2018-11-29T18:54:53Z",
			"version": "v1.15.87",
			"versionExact": "v1.15.87"
>>>>>>> 7cd3d721
		},
		{
			"checksumSHA1": "KeiwYyPDCfoCtuskGS5t1ieqh90=",
			"path": "github.com/aws/aws-sdk-go/aws/crr",
<<<<<<< HEAD
			"revision": "89734ade0df0a4a437cbf4aa9c14e17daf37c5ac",
			"revisionTime": "2018-11-29T01:22:07Z",
			"version": "v1.15.86",
			"versionExact": "v1.15.86"
=======
			"revision": "180cc10e5ff368b86dee226b034af7d1672baec6",
			"revisionTime": "2018-11-29T18:54:53Z",
			"version": "v1.15.87",
			"versionExact": "v1.15.87"
>>>>>>> 7cd3d721
		},
		{
			"checksumSHA1": "KZylhHa5CQP8deDHphHMU2tUr3o=",
			"path": "github.com/aws/aws-sdk-go/aws/csm",
<<<<<<< HEAD
			"revision": "89734ade0df0a4a437cbf4aa9c14e17daf37c5ac",
			"revisionTime": "2018-11-29T01:22:07Z",
			"version": "v1.15.86",
			"versionExact": "v1.15.86"
=======
			"revision": "180cc10e5ff368b86dee226b034af7d1672baec6",
			"revisionTime": "2018-11-29T18:54:53Z",
			"version": "v1.15.87",
			"versionExact": "v1.15.87"
>>>>>>> 7cd3d721
		},
		{
			"checksumSHA1": "7AmyyJXVkMdmy8dphC3Nalx5XkI=",
			"path": "github.com/aws/aws-sdk-go/aws/defaults",
<<<<<<< HEAD
			"revision": "89734ade0df0a4a437cbf4aa9c14e17daf37c5ac",
			"revisionTime": "2018-11-29T01:22:07Z",
			"version": "v1.15.86",
			"versionExact": "v1.15.86"
=======
			"revision": "180cc10e5ff368b86dee226b034af7d1672baec6",
			"revisionTime": "2018-11-29T18:54:53Z",
			"version": "v1.15.87",
			"versionExact": "v1.15.87"
>>>>>>> 7cd3d721
		},
		{
			"checksumSHA1": "mYqgKOMSGvLmrt0CoBNbqdcTM3c=",
			"path": "github.com/aws/aws-sdk-go/aws/ec2metadata",
<<<<<<< HEAD
			"revision": "89734ade0df0a4a437cbf4aa9c14e17daf37c5ac",
			"revisionTime": "2018-11-29T01:22:07Z",
			"version": "v1.15.86",
			"versionExact": "v1.15.86"
=======
			"revision": "180cc10e5ff368b86dee226b034af7d1672baec6",
			"revisionTime": "2018-11-29T18:54:53Z",
			"version": "v1.15.87",
			"versionExact": "v1.15.87"
>>>>>>> 7cd3d721
		},
		{
			"checksumSHA1": "mgrPYvlQg++swrAt4sK+OEFSAgQ=",
			"path": "github.com/aws/aws-sdk-go/aws/endpoints",
<<<<<<< HEAD
			"revision": "89734ade0df0a4a437cbf4aa9c14e17daf37c5ac",
			"revisionTime": "2018-11-29T01:22:07Z",
			"version": "v1.15.86",
			"versionExact": "v1.15.86"
=======
			"revision": "180cc10e5ff368b86dee226b034af7d1672baec6",
			"revisionTime": "2018-11-29T18:54:53Z",
			"version": "v1.15.87",
			"versionExact": "v1.15.87"
>>>>>>> 7cd3d721
		},
		{
			"checksumSHA1": "Gdn2xGF9mGwHiUuK+FUApz75wso=",
			"path": "github.com/aws/aws-sdk-go/aws/request",
<<<<<<< HEAD
			"revision": "89734ade0df0a4a437cbf4aa9c14e17daf37c5ac",
			"revisionTime": "2018-11-29T01:22:07Z",
			"version": "v1.15.86",
			"versionExact": "v1.15.86"
=======
			"revision": "180cc10e5ff368b86dee226b034af7d1672baec6",
			"revisionTime": "2018-11-29T18:54:53Z",
			"version": "v1.15.87",
			"versionExact": "v1.15.87"
>>>>>>> 7cd3d721
		},
		{
			"checksumSHA1": "8ATKRj627SHY8OCliOMYJGkNhGA=",
			"path": "github.com/aws/aws-sdk-go/aws/session",
<<<<<<< HEAD
			"revision": "89734ade0df0a4a437cbf4aa9c14e17daf37c5ac",
			"revisionTime": "2018-11-29T01:22:07Z",
			"version": "v1.15.86",
			"versionExact": "v1.15.86"
=======
			"revision": "180cc10e5ff368b86dee226b034af7d1672baec6",
			"revisionTime": "2018-11-29T18:54:53Z",
			"version": "v1.15.87",
			"versionExact": "v1.15.87"
>>>>>>> 7cd3d721
		},
		{
			"checksumSHA1": "NI5Qu/tfh4S4st2RsI7W8Fces9Q=",
			"path": "github.com/aws/aws-sdk-go/aws/signer/v4",
<<<<<<< HEAD
			"revision": "89734ade0df0a4a437cbf4aa9c14e17daf37c5ac",
			"revisionTime": "2018-11-29T01:22:07Z",
			"version": "v1.15.86",
			"versionExact": "v1.15.86"
=======
			"revision": "180cc10e5ff368b86dee226b034af7d1672baec6",
			"revisionTime": "2018-11-29T18:54:53Z",
			"version": "v1.15.87",
			"versionExact": "v1.15.87"
>>>>>>> 7cd3d721
		},
		{
			"checksumSHA1": "3A0q2ZxyOnQN77dQV0AEpVv9HPY=",
			"path": "github.com/aws/aws-sdk-go/internal/ini",
<<<<<<< HEAD
			"revision": "89734ade0df0a4a437cbf4aa9c14e17daf37c5ac",
			"revisionTime": "2018-11-29T01:22:07Z",
			"version": "v1.15.86",
			"versionExact": "v1.15.86"
=======
			"revision": "180cc10e5ff368b86dee226b034af7d1672baec6",
			"revisionTime": "2018-11-29T18:54:53Z",
			"version": "v1.15.87",
			"versionExact": "v1.15.87"
>>>>>>> 7cd3d721
		},
		{
			"checksumSHA1": "QvKGojx+wCHTDfXQ1aoOYzH3Y88=",
			"path": "github.com/aws/aws-sdk-go/internal/s3err",
<<<<<<< HEAD
			"revision": "89734ade0df0a4a437cbf4aa9c14e17daf37c5ac",
			"revisionTime": "2018-11-29T01:22:07Z",
			"version": "v1.15.86",
			"versionExact": "v1.15.86"
=======
			"revision": "180cc10e5ff368b86dee226b034af7d1672baec6",
			"revisionTime": "2018-11-29T18:54:53Z",
			"version": "v1.15.87",
			"versionExact": "v1.15.87"
>>>>>>> 7cd3d721
		},
		{
			"checksumSHA1": "wjxQlU1PYxrDRFoL1Vek8Wch7jk=",
			"path": "github.com/aws/aws-sdk-go/internal/sdkio",
<<<<<<< HEAD
			"revision": "89734ade0df0a4a437cbf4aa9c14e17daf37c5ac",
			"revisionTime": "2018-11-29T01:22:07Z",
			"version": "v1.15.86",
			"versionExact": "v1.15.86"
=======
			"revision": "180cc10e5ff368b86dee226b034af7d1672baec6",
			"revisionTime": "2018-11-29T18:54:53Z",
			"version": "v1.15.87",
			"versionExact": "v1.15.87"
>>>>>>> 7cd3d721
		},
		{
			"checksumSHA1": "MYLldFRnsZh21TfCkgkXCT3maPU=",
			"path": "github.com/aws/aws-sdk-go/internal/sdkrand",
<<<<<<< HEAD
			"revision": "89734ade0df0a4a437cbf4aa9c14e17daf37c5ac",
			"revisionTime": "2018-11-29T01:22:07Z",
			"version": "v1.15.86",
			"versionExact": "v1.15.86"
=======
			"revision": "180cc10e5ff368b86dee226b034af7d1672baec6",
			"revisionTime": "2018-11-29T18:54:53Z",
			"version": "v1.15.87",
			"versionExact": "v1.15.87"
>>>>>>> 7cd3d721
		},
		{
			"checksumSHA1": "tQVg7Sz2zv+KkhbiXxPH0mh9spg=",
			"path": "github.com/aws/aws-sdk-go/internal/sdkuri",
<<<<<<< HEAD
			"revision": "89734ade0df0a4a437cbf4aa9c14e17daf37c5ac",
			"revisionTime": "2018-11-29T01:22:07Z",
			"version": "v1.15.86",
			"versionExact": "v1.15.86"
=======
			"revision": "180cc10e5ff368b86dee226b034af7d1672baec6",
			"revisionTime": "2018-11-29T18:54:53Z",
			"version": "v1.15.87",
			"versionExact": "v1.15.87"
>>>>>>> 7cd3d721
		},
		{
			"checksumSHA1": "LjfJ5ydXdiSuQixC+HrmSZjW3NU=",
			"path": "github.com/aws/aws-sdk-go/internal/shareddefaults",
<<<<<<< HEAD
			"revision": "89734ade0df0a4a437cbf4aa9c14e17daf37c5ac",
			"revisionTime": "2018-11-29T01:22:07Z",
			"version": "v1.15.86",
			"versionExact": "v1.15.86"
=======
			"revision": "180cc10e5ff368b86dee226b034af7d1672baec6",
			"revisionTime": "2018-11-29T18:54:53Z",
			"version": "v1.15.87",
			"versionExact": "v1.15.87"
>>>>>>> 7cd3d721
		},
		{
			"checksumSHA1": "NtXXi501Kou3laVAsJfcbKSkNI8=",
			"path": "github.com/aws/aws-sdk-go/private/protocol",
<<<<<<< HEAD
			"revision": "89734ade0df0a4a437cbf4aa9c14e17daf37c5ac",
			"revisionTime": "2018-11-29T01:22:07Z",
			"version": "v1.15.86",
			"versionExact": "v1.15.86"
=======
			"revision": "180cc10e5ff368b86dee226b034af7d1672baec6",
			"revisionTime": "2018-11-29T18:54:53Z",
			"version": "v1.15.87",
			"versionExact": "v1.15.87"
>>>>>>> 7cd3d721
		},
		{
			"checksumSHA1": "0cZnOaE1EcFUuiu4bdHV2k7slQg=",
			"path": "github.com/aws/aws-sdk-go/private/protocol/ec2query",
<<<<<<< HEAD
			"revision": "89734ade0df0a4a437cbf4aa9c14e17daf37c5ac",
			"revisionTime": "2018-11-29T01:22:07Z",
			"version": "v1.15.86",
			"versionExact": "v1.15.86"
=======
			"revision": "180cc10e5ff368b86dee226b034af7d1672baec6",
			"revisionTime": "2018-11-29T18:54:53Z",
			"version": "v1.15.87",
			"versionExact": "v1.15.87"
>>>>>>> 7cd3d721
		},
		{
			"checksumSHA1": "stsUCJVnZ5yMrmzSExbjbYp5tZ8=",
			"path": "github.com/aws/aws-sdk-go/private/protocol/eventstream",
<<<<<<< HEAD
			"revision": "89734ade0df0a4a437cbf4aa9c14e17daf37c5ac",
			"revisionTime": "2018-11-29T01:22:07Z",
			"version": "v1.15.86",
			"versionExact": "v1.15.86"
=======
			"revision": "180cc10e5ff368b86dee226b034af7d1672baec6",
			"revisionTime": "2018-11-29T18:54:53Z",
			"version": "v1.15.87",
			"versionExact": "v1.15.87"
>>>>>>> 7cd3d721
		},
		{
			"checksumSHA1": "bOQjEfKXaTqe7dZhDDER/wZUzQc=",
			"path": "github.com/aws/aws-sdk-go/private/protocol/eventstream/eventstreamapi",
<<<<<<< HEAD
			"revision": "89734ade0df0a4a437cbf4aa9c14e17daf37c5ac",
			"revisionTime": "2018-11-29T01:22:07Z",
			"version": "v1.15.86",
			"versionExact": "v1.15.86"
=======
			"revision": "180cc10e5ff368b86dee226b034af7d1672baec6",
			"revisionTime": "2018-11-29T18:54:53Z",
			"version": "v1.15.87",
			"versionExact": "v1.15.87"
>>>>>>> 7cd3d721
		},
		{
			"checksumSHA1": "tXRIRarT7qepHconxydtO7mXod4=",
			"path": "github.com/aws/aws-sdk-go/private/protocol/json/jsonutil",
<<<<<<< HEAD
			"revision": "89734ade0df0a4a437cbf4aa9c14e17daf37c5ac",
			"revisionTime": "2018-11-29T01:22:07Z",
			"version": "v1.15.86",
			"versionExact": "v1.15.86"
=======
			"revision": "180cc10e5ff368b86dee226b034af7d1672baec6",
			"revisionTime": "2018-11-29T18:54:53Z",
			"version": "v1.15.87",
			"versionExact": "v1.15.87"
>>>>>>> 7cd3d721
		},
		{
			"checksumSHA1": "v2c4B7IgTyjl7ShytqbTOqhCIoM=",
			"path": "github.com/aws/aws-sdk-go/private/protocol/jsonrpc",
<<<<<<< HEAD
			"revision": "89734ade0df0a4a437cbf4aa9c14e17daf37c5ac",
			"revisionTime": "2018-11-29T01:22:07Z",
			"version": "v1.15.86",
			"versionExact": "v1.15.86"
=======
			"revision": "180cc10e5ff368b86dee226b034af7d1672baec6",
			"revisionTime": "2018-11-29T18:54:53Z",
			"version": "v1.15.87",
			"versionExact": "v1.15.87"
>>>>>>> 7cd3d721
		},
		{
			"checksumSHA1": "lj56XJFI2OSp+hEOrFZ+eiEi/yM=",
			"path": "github.com/aws/aws-sdk-go/private/protocol/query",
<<<<<<< HEAD
			"revision": "89734ade0df0a4a437cbf4aa9c14e17daf37c5ac",
			"revisionTime": "2018-11-29T01:22:07Z",
			"version": "v1.15.86",
			"versionExact": "v1.15.86"
=======
			"revision": "180cc10e5ff368b86dee226b034af7d1672baec6",
			"revisionTime": "2018-11-29T18:54:53Z",
			"version": "v1.15.87",
			"versionExact": "v1.15.87"
>>>>>>> 7cd3d721
		},
		{
			"checksumSHA1": "+O6A945eTP9plLpkEMZB0lwBAcg=",
			"path": "github.com/aws/aws-sdk-go/private/protocol/query/queryutil",
<<<<<<< HEAD
			"revision": "89734ade0df0a4a437cbf4aa9c14e17daf37c5ac",
			"revisionTime": "2018-11-29T01:22:07Z",
			"version": "v1.15.86",
			"versionExact": "v1.15.86"
=======
			"revision": "180cc10e5ff368b86dee226b034af7d1672baec6",
			"revisionTime": "2018-11-29T18:54:53Z",
			"version": "v1.15.87",
			"versionExact": "v1.15.87"
>>>>>>> 7cd3d721
		},
		{
			"checksumSHA1": "uRvmEPKcEdv7qc0Ep2zn0E3Xumc=",
			"path": "github.com/aws/aws-sdk-go/private/protocol/rest",
<<<<<<< HEAD
			"revision": "89734ade0df0a4a437cbf4aa9c14e17daf37c5ac",
			"revisionTime": "2018-11-29T01:22:07Z",
			"version": "v1.15.86",
			"versionExact": "v1.15.86"
=======
			"revision": "180cc10e5ff368b86dee226b034af7d1672baec6",
			"revisionTime": "2018-11-29T18:54:53Z",
			"version": "v1.15.87",
			"versionExact": "v1.15.87"
>>>>>>> 7cd3d721
		},
		{
			"checksumSHA1": "S7NJNuKPbT+a9/zk9qC1/zZAHLM=",
			"path": "github.com/aws/aws-sdk-go/private/protocol/restjson",
<<<<<<< HEAD
			"revision": "89734ade0df0a4a437cbf4aa9c14e17daf37c5ac",
			"revisionTime": "2018-11-29T01:22:07Z",
			"version": "v1.15.86",
			"versionExact": "v1.15.86"
=======
			"revision": "180cc10e5ff368b86dee226b034af7d1672baec6",
			"revisionTime": "2018-11-29T18:54:53Z",
			"version": "v1.15.87",
			"versionExact": "v1.15.87"
>>>>>>> 7cd3d721
		},
		{
			"checksumSHA1": "ZZgzuZoMphxAf8wwz9QqpSQdBGc=",
			"path": "github.com/aws/aws-sdk-go/private/protocol/restxml",
<<<<<<< HEAD
			"revision": "89734ade0df0a4a437cbf4aa9c14e17daf37c5ac",
			"revisionTime": "2018-11-29T01:22:07Z",
			"version": "v1.15.86",
			"versionExact": "v1.15.86"
=======
			"revision": "180cc10e5ff368b86dee226b034af7d1672baec6",
			"revisionTime": "2018-11-29T18:54:53Z",
			"version": "v1.15.87",
			"versionExact": "v1.15.87"
>>>>>>> 7cd3d721
		},
		{
			"checksumSHA1": "B8unEuOlpQfnig4cMyZtXLZVVOs=",
			"path": "github.com/aws/aws-sdk-go/private/protocol/xml/xmlutil",
<<<<<<< HEAD
			"revision": "89734ade0df0a4a437cbf4aa9c14e17daf37c5ac",
			"revisionTime": "2018-11-29T01:22:07Z",
			"version": "v1.15.86",
			"versionExact": "v1.15.86"
=======
			"revision": "180cc10e5ff368b86dee226b034af7d1672baec6",
			"revisionTime": "2018-11-29T18:54:53Z",
			"version": "v1.15.87",
			"versionExact": "v1.15.87"
>>>>>>> 7cd3d721
		},
		{
			"checksumSHA1": "F6mth+G7dXN1GI+nktaGo8Lx8aE=",
			"path": "github.com/aws/aws-sdk-go/private/signer/v2",
<<<<<<< HEAD
			"revision": "89734ade0df0a4a437cbf4aa9c14e17daf37c5ac",
			"revisionTime": "2018-11-29T01:22:07Z",
			"version": "v1.15.86",
			"versionExact": "v1.15.86"
=======
			"revision": "180cc10e5ff368b86dee226b034af7d1672baec6",
			"revisionTime": "2018-11-29T18:54:53Z",
			"version": "v1.15.87",
			"versionExact": "v1.15.87"
>>>>>>> 7cd3d721
		},
		{
			"checksumSHA1": "V5YPKdVv7D3cpcfO2gecYoB4+0E=",
			"path": "github.com/aws/aws-sdk-go/service/acm",
<<<<<<< HEAD
			"revision": "89734ade0df0a4a437cbf4aa9c14e17daf37c5ac",
			"revisionTime": "2018-11-29T01:22:07Z",
			"version": "v1.15.86",
			"versionExact": "v1.15.86"
=======
			"revision": "180cc10e5ff368b86dee226b034af7d1672baec6",
			"revisionTime": "2018-11-29T18:54:53Z",
			"version": "v1.15.87",
			"versionExact": "v1.15.87"
>>>>>>> 7cd3d721
		},
		{
			"checksumSHA1": "TekD25t+ErY7ep0VSZU1RbOuAhg=",
			"path": "github.com/aws/aws-sdk-go/service/acmpca",
<<<<<<< HEAD
			"revision": "89734ade0df0a4a437cbf4aa9c14e17daf37c5ac",
			"revisionTime": "2018-11-29T01:22:07Z",
			"version": "v1.15.86",
			"versionExact": "v1.15.86"
=======
			"revision": "180cc10e5ff368b86dee226b034af7d1672baec6",
			"revisionTime": "2018-11-29T18:54:53Z",
			"version": "v1.15.87",
			"versionExact": "v1.15.87"
>>>>>>> 7cd3d721
		},
		{
			"checksumSHA1": "cxeLAPywD0cT2SnRy0W4B1joyBs=",
			"path": "github.com/aws/aws-sdk-go/service/apigateway",
<<<<<<< HEAD
			"revision": "89734ade0df0a4a437cbf4aa9c14e17daf37c5ac",
			"revisionTime": "2018-11-29T01:22:07Z",
			"version": "v1.15.86",
			"versionExact": "v1.15.86"
=======
			"revision": "180cc10e5ff368b86dee226b034af7d1672baec6",
			"revisionTime": "2018-11-29T18:54:53Z",
			"version": "v1.15.87",
			"versionExact": "v1.15.87"
>>>>>>> 7cd3d721
		},
		{
			"checksumSHA1": "AAv5tgpGyzpzwfftoAJnudq2334=",
			"path": "github.com/aws/aws-sdk-go/service/applicationautoscaling",
<<<<<<< HEAD
			"revision": "89734ade0df0a4a437cbf4aa9c14e17daf37c5ac",
			"revisionTime": "2018-11-29T01:22:07Z",
			"version": "v1.15.86",
			"versionExact": "v1.15.86"
=======
			"revision": "180cc10e5ff368b86dee226b034af7d1672baec6",
			"revisionTime": "2018-11-29T18:54:53Z",
			"version": "v1.15.87",
			"versionExact": "v1.15.87"
>>>>>>> 7cd3d721
		},
		{
			"checksumSHA1": "G1ttelwc+3Xv7fyc7NRDcIWTD4Y=",
			"path": "github.com/aws/aws-sdk-go/service/appsync",
<<<<<<< HEAD
			"revision": "89734ade0df0a4a437cbf4aa9c14e17daf37c5ac",
			"revisionTime": "2018-11-29T01:22:07Z",
			"version": "v1.15.86",
			"versionExact": "v1.15.86"
=======
			"revision": "180cc10e5ff368b86dee226b034af7d1672baec6",
			"revisionTime": "2018-11-29T18:54:53Z",
			"version": "v1.15.87",
			"versionExact": "v1.15.87"
>>>>>>> 7cd3d721
		},
		{
			"checksumSHA1": "62J/tLeZX36VfFPh5+gCrH9kh/E=",
			"path": "github.com/aws/aws-sdk-go/service/athena",
<<<<<<< HEAD
			"revision": "89734ade0df0a4a437cbf4aa9c14e17daf37c5ac",
			"revisionTime": "2018-11-29T01:22:07Z",
			"version": "v1.15.86",
			"versionExact": "v1.15.86"
=======
			"revision": "180cc10e5ff368b86dee226b034af7d1672baec6",
			"revisionTime": "2018-11-29T18:54:53Z",
			"version": "v1.15.87",
			"versionExact": "v1.15.87"
>>>>>>> 7cd3d721
		},
		{
			"checksumSHA1": "jixPFRDc2Mw50szA2n01JRhvJnU=",
			"path": "github.com/aws/aws-sdk-go/service/autoscaling",
<<<<<<< HEAD
			"revision": "89734ade0df0a4a437cbf4aa9c14e17daf37c5ac",
			"revisionTime": "2018-11-29T01:22:07Z",
			"version": "v1.15.86",
			"versionExact": "v1.15.86"
=======
			"revision": "180cc10e5ff368b86dee226b034af7d1672baec6",
			"revisionTime": "2018-11-29T18:54:53Z",
			"version": "v1.15.87",
			"versionExact": "v1.15.87"
>>>>>>> 7cd3d721
		},
		{
			"checksumSHA1": "P6Snig6bHJTqpzK2ilOV27NTgZU=",
			"path": "github.com/aws/aws-sdk-go/service/batch",
<<<<<<< HEAD
			"revision": "89734ade0df0a4a437cbf4aa9c14e17daf37c5ac",
			"revisionTime": "2018-11-29T01:22:07Z",
			"version": "v1.15.86",
			"versionExact": "v1.15.86"
=======
			"revision": "180cc10e5ff368b86dee226b034af7d1672baec6",
			"revisionTime": "2018-11-29T18:54:53Z",
			"version": "v1.15.87",
			"versionExact": "v1.15.87"
>>>>>>> 7cd3d721
		},
		{
			"checksumSHA1": "y0zwTXci4I6vL2us4sVXlSZnXC4=",
			"path": "github.com/aws/aws-sdk-go/service/budgets",
<<<<<<< HEAD
			"revision": "89734ade0df0a4a437cbf4aa9c14e17daf37c5ac",
			"revisionTime": "2018-11-29T01:22:07Z",
			"version": "v1.15.86",
			"versionExact": "v1.15.86"
=======
			"revision": "180cc10e5ff368b86dee226b034af7d1672baec6",
			"revisionTime": "2018-11-29T18:54:53Z",
			"version": "v1.15.87",
			"versionExact": "v1.15.87"
>>>>>>> 7cd3d721
		},
		{
			"checksumSHA1": "VatUlbTYWJxikHDG/XnfIgejXtI=",
			"path": "github.com/aws/aws-sdk-go/service/cloud9",
<<<<<<< HEAD
			"revision": "89734ade0df0a4a437cbf4aa9c14e17daf37c5ac",
			"revisionTime": "2018-11-29T01:22:07Z",
			"version": "v1.15.86",
			"versionExact": "v1.15.86"
=======
			"revision": "180cc10e5ff368b86dee226b034af7d1672baec6",
			"revisionTime": "2018-11-29T18:54:53Z",
			"version": "v1.15.87",
			"versionExact": "v1.15.87"
>>>>>>> 7cd3d721
		},
		{
			"checksumSHA1": "+Ujy5nlb+HWGMKCCS7nzxHMQ+mA=",
			"path": "github.com/aws/aws-sdk-go/service/cloudformation",
<<<<<<< HEAD
			"revision": "89734ade0df0a4a437cbf4aa9c14e17daf37c5ac",
			"revisionTime": "2018-11-29T01:22:07Z",
			"version": "v1.15.86",
			"versionExact": "v1.15.86"
=======
			"revision": "180cc10e5ff368b86dee226b034af7d1672baec6",
			"revisionTime": "2018-11-29T18:54:53Z",
			"version": "v1.15.87",
			"versionExact": "v1.15.87"
>>>>>>> 7cd3d721
		},
		{
			"checksumSHA1": "drvqUBcYB3tKbrcXX6lPGyGEJo0=",
			"path": "github.com/aws/aws-sdk-go/service/cloudfront",
<<<<<<< HEAD
			"revision": "89734ade0df0a4a437cbf4aa9c14e17daf37c5ac",
			"revisionTime": "2018-11-29T01:22:07Z",
			"version": "v1.15.86",
			"versionExact": "v1.15.86"
=======
			"revision": "180cc10e5ff368b86dee226b034af7d1672baec6",
			"revisionTime": "2018-11-29T18:54:53Z",
			"version": "v1.15.87",
			"versionExact": "v1.15.87"
>>>>>>> 7cd3d721
		},
		{
			"checksumSHA1": "36H7Vj7tRy/x0zvKjXZxuOhZ4zk=",
			"path": "github.com/aws/aws-sdk-go/service/cloudhsmv2",
<<<<<<< HEAD
			"revision": "89734ade0df0a4a437cbf4aa9c14e17daf37c5ac",
			"revisionTime": "2018-11-29T01:22:07Z",
			"version": "v1.15.86",
			"versionExact": "v1.15.86"
=======
			"revision": "180cc10e5ff368b86dee226b034af7d1672baec6",
			"revisionTime": "2018-11-29T18:54:53Z",
			"version": "v1.15.87",
			"versionExact": "v1.15.87"
>>>>>>> 7cd3d721
		},
		{
			"checksumSHA1": "tOw80eNTNpvIpMRVBr9oRjLcQ58=",
			"path": "github.com/aws/aws-sdk-go/service/cloudsearch",
<<<<<<< HEAD
			"revision": "89734ade0df0a4a437cbf4aa9c14e17daf37c5ac",
			"revisionTime": "2018-11-29T01:22:07Z",
			"version": "v1.15.86",
			"versionExact": "v1.15.86"
=======
			"revision": "180cc10e5ff368b86dee226b034af7d1672baec6",
			"revisionTime": "2018-11-29T18:54:53Z",
			"version": "v1.15.87",
			"versionExact": "v1.15.87"
>>>>>>> 7cd3d721
		},
		{
			"checksumSHA1": "5GDMRGL8Ov9o9pa4te4me+OHPc8=",
			"path": "github.com/aws/aws-sdk-go/service/cloudtrail",
<<<<<<< HEAD
			"revision": "89734ade0df0a4a437cbf4aa9c14e17daf37c5ac",
			"revisionTime": "2018-11-29T01:22:07Z",
			"version": "v1.15.86",
			"versionExact": "v1.15.86"
=======
			"revision": "180cc10e5ff368b86dee226b034af7d1672baec6",
			"revisionTime": "2018-11-29T18:54:53Z",
			"version": "v1.15.87",
			"versionExact": "v1.15.87"
>>>>>>> 7cd3d721
		},
		{
			"checksumSHA1": "Nr4uO1Et3m1Rq7E7sGAL/OQ5JJY=",
			"path": "github.com/aws/aws-sdk-go/service/cloudwatch",
<<<<<<< HEAD
			"revision": "89734ade0df0a4a437cbf4aa9c14e17daf37c5ac",
			"revisionTime": "2018-11-29T01:22:07Z",
			"version": "v1.15.86",
			"versionExact": "v1.15.86"
=======
			"revision": "180cc10e5ff368b86dee226b034af7d1672baec6",
			"revisionTime": "2018-11-29T18:54:53Z",
			"version": "v1.15.87",
			"versionExact": "v1.15.87"
>>>>>>> 7cd3d721
		},
		{
			"checksumSHA1": "xKJbi5nkhde2pEok7SboKGXpF5U=",
			"path": "github.com/aws/aws-sdk-go/service/cloudwatchevents",
<<<<<<< HEAD
			"revision": "89734ade0df0a4a437cbf4aa9c14e17daf37c5ac",
			"revisionTime": "2018-11-29T01:22:07Z",
			"version": "v1.15.86",
			"versionExact": "v1.15.86"
=======
			"revision": "180cc10e5ff368b86dee226b034af7d1672baec6",
			"revisionTime": "2018-11-29T18:54:53Z",
			"version": "v1.15.87",
			"versionExact": "v1.15.87"
>>>>>>> 7cd3d721
		},
		{
			"checksumSHA1": "TX3H4r/Y9Z3oXm71LVoQFqU7Kic=",
			"path": "github.com/aws/aws-sdk-go/service/cloudwatchlogs",
<<<<<<< HEAD
			"revision": "89734ade0df0a4a437cbf4aa9c14e17daf37c5ac",
			"revisionTime": "2018-11-29T01:22:07Z",
			"version": "v1.15.86",
			"versionExact": "v1.15.86"
=======
			"revision": "180cc10e5ff368b86dee226b034af7d1672baec6",
			"revisionTime": "2018-11-29T18:54:53Z",
			"version": "v1.15.87",
			"versionExact": "v1.15.87"
>>>>>>> 7cd3d721
		},
		{
			"checksumSHA1": "yd3vgz6OAoSK20TLb/bkg5/JqjA=",
			"path": "github.com/aws/aws-sdk-go/service/codebuild",
<<<<<<< HEAD
			"revision": "89734ade0df0a4a437cbf4aa9c14e17daf37c5ac",
			"revisionTime": "2018-11-29T01:22:07Z",
			"version": "v1.15.86",
			"versionExact": "v1.15.86"
=======
			"revision": "180cc10e5ff368b86dee226b034af7d1672baec6",
			"revisionTime": "2018-11-29T18:54:53Z",
			"version": "v1.15.87",
			"versionExact": "v1.15.87"
>>>>>>> 7cd3d721
		},
		{
			"checksumSHA1": "9uVTrIQWdmX4oWxLYOB6QHf7mdo=",
			"path": "github.com/aws/aws-sdk-go/service/codecommit",
<<<<<<< HEAD
			"revision": "89734ade0df0a4a437cbf4aa9c14e17daf37c5ac",
			"revisionTime": "2018-11-29T01:22:07Z",
			"version": "v1.15.86",
			"versionExact": "v1.15.86"
=======
			"revision": "180cc10e5ff368b86dee226b034af7d1672baec6",
			"revisionTime": "2018-11-29T18:54:53Z",
			"version": "v1.15.87",
			"versionExact": "v1.15.87"
>>>>>>> 7cd3d721
		},
		{
			"checksumSHA1": "y3Q/9XmMJOYzVIWWTD8LL6IHICI=",
			"path": "github.com/aws/aws-sdk-go/service/codedeploy",
<<<<<<< HEAD
			"revision": "89734ade0df0a4a437cbf4aa9c14e17daf37c5ac",
			"revisionTime": "2018-11-29T01:22:07Z",
			"version": "v1.15.86",
			"versionExact": "v1.15.86"
=======
			"revision": "180cc10e5ff368b86dee226b034af7d1672baec6",
			"revisionTime": "2018-11-29T18:54:53Z",
			"version": "v1.15.87",
			"versionExact": "v1.15.87"
>>>>>>> 7cd3d721
		},
		{
			"checksumSHA1": "0OFYwJRcnrXHBP9dXGjtQtqNc9w=",
			"path": "github.com/aws/aws-sdk-go/service/codepipeline",
<<<<<<< HEAD
			"revision": "89734ade0df0a4a437cbf4aa9c14e17daf37c5ac",
			"revisionTime": "2018-11-29T01:22:07Z",
			"version": "v1.15.86",
			"versionExact": "v1.15.86"
=======
			"revision": "180cc10e5ff368b86dee226b034af7d1672baec6",
			"revisionTime": "2018-11-29T18:54:53Z",
			"version": "v1.15.87",
			"versionExact": "v1.15.87"
>>>>>>> 7cd3d721
		},
		{
			"checksumSHA1": "cJY0EMAnPPjmLHW6BepTS4yrI/g=",
			"path": "github.com/aws/aws-sdk-go/service/cognitoidentity",
<<<<<<< HEAD
			"revision": "89734ade0df0a4a437cbf4aa9c14e17daf37c5ac",
			"revisionTime": "2018-11-29T01:22:07Z",
			"version": "v1.15.86",
			"versionExact": "v1.15.86"
=======
			"revision": "180cc10e5ff368b86dee226b034af7d1672baec6",
			"revisionTime": "2018-11-29T18:54:53Z",
			"version": "v1.15.87",
			"versionExact": "v1.15.87"
>>>>>>> 7cd3d721
		},
		{
			"checksumSHA1": "s2S+xgdxmt4yjviWgRzgX8Tk2pE=",
			"path": "github.com/aws/aws-sdk-go/service/cognitoidentityprovider",
<<<<<<< HEAD
			"revision": "89734ade0df0a4a437cbf4aa9c14e17daf37c5ac",
			"revisionTime": "2018-11-29T01:22:07Z",
			"version": "v1.15.86",
			"versionExact": "v1.15.86"
=======
			"revision": "180cc10e5ff368b86dee226b034af7d1672baec6",
			"revisionTime": "2018-11-29T18:54:53Z",
			"version": "v1.15.87",
			"versionExact": "v1.15.87"
>>>>>>> 7cd3d721
		},
		{
			"checksumSHA1": "10wibvFDEouxaWgPB2RCtsen1v0=",
			"path": "github.com/aws/aws-sdk-go/service/configservice",
<<<<<<< HEAD
			"revision": "89734ade0df0a4a437cbf4aa9c14e17daf37c5ac",
			"revisionTime": "2018-11-29T01:22:07Z",
			"version": "v1.15.86",
			"versionExact": "v1.15.86"
=======
			"revision": "180cc10e5ff368b86dee226b034af7d1672baec6",
			"revisionTime": "2018-11-29T18:54:53Z",
			"version": "v1.15.87",
			"versionExact": "v1.15.87"
>>>>>>> 7cd3d721
		},
		{
			"checksumSHA1": "RKh6PvFZuR7hX732WBExF4byYTM=",
			"path": "github.com/aws/aws-sdk-go/service/databasemigrationservice",
<<<<<<< HEAD
			"revision": "89734ade0df0a4a437cbf4aa9c14e17daf37c5ac",
			"revisionTime": "2018-11-29T01:22:07Z",
			"version": "v1.15.86",
			"versionExact": "v1.15.86"
=======
			"revision": "180cc10e5ff368b86dee226b034af7d1672baec6",
			"revisionTime": "2018-11-29T18:54:53Z",
			"version": "v1.15.87",
			"versionExact": "v1.15.87"
>>>>>>> 7cd3d721
		},
		{
			"checksumSHA1": "af9EdSqDMCYQElRwv6JyhNIusQo=",
			"path": "github.com/aws/aws-sdk-go/service/datapipeline",
<<<<<<< HEAD
			"revision": "89734ade0df0a4a437cbf4aa9c14e17daf37c5ac",
			"revisionTime": "2018-11-29T01:22:07Z",
			"version": "v1.15.86",
			"versionExact": "v1.15.86"
=======
			"revision": "180cc10e5ff368b86dee226b034af7d1672baec6",
			"revisionTime": "2018-11-29T18:54:53Z",
			"version": "v1.15.87",
			"versionExact": "v1.15.87"
>>>>>>> 7cd3d721
		},
		{
			"checksumSHA1": "I6c5FAGn2f6sxKaUJ5Pcr3aWdGQ=",
			"path": "github.com/aws/aws-sdk-go/service/datasync",
<<<<<<< HEAD
			"revision": "89734ade0df0a4a437cbf4aa9c14e17daf37c5ac",
			"revisionTime": "2018-11-29T01:22:07Z",
			"version": "v1.15.86",
			"versionExact": "v1.15.86"
=======
			"revision": "180cc10e5ff368b86dee226b034af7d1672baec6",
			"revisionTime": "2018-11-29T18:54:53Z",
			"version": "v1.15.87",
			"versionExact": "v1.15.87"
>>>>>>> 7cd3d721
		},
		{
			"checksumSHA1": "E2PzR2gdjvKrUoxFlf5Recjd604=",
			"path": "github.com/aws/aws-sdk-go/service/dax",
<<<<<<< HEAD
			"revision": "89734ade0df0a4a437cbf4aa9c14e17daf37c5ac",
			"revisionTime": "2018-11-29T01:22:07Z",
			"version": "v1.15.86",
			"versionExact": "v1.15.86"
=======
			"revision": "180cc10e5ff368b86dee226b034af7d1672baec6",
			"revisionTime": "2018-11-29T18:54:53Z",
			"version": "v1.15.87",
			"versionExact": "v1.15.87"
>>>>>>> 7cd3d721
		},
		{
			"checksumSHA1": "NTToWDhRxIHu1+6Fs6WAkCnt3p4=",
			"path": "github.com/aws/aws-sdk-go/service/devicefarm",
<<<<<<< HEAD
			"revision": "89734ade0df0a4a437cbf4aa9c14e17daf37c5ac",
			"revisionTime": "2018-11-29T01:22:07Z",
			"version": "v1.15.86",
			"versionExact": "v1.15.86"
=======
			"revision": "180cc10e5ff368b86dee226b034af7d1672baec6",
			"revisionTime": "2018-11-29T18:54:53Z",
			"version": "v1.15.87",
			"versionExact": "v1.15.87"
>>>>>>> 7cd3d721
		},
		{
			"checksumSHA1": "PC6sz5+T75ms9dSxhmSVrZq9bE4=",
			"path": "github.com/aws/aws-sdk-go/service/directconnect",
<<<<<<< HEAD
			"revision": "89734ade0df0a4a437cbf4aa9c14e17daf37c5ac",
			"revisionTime": "2018-11-29T01:22:07Z",
			"version": "v1.15.86",
			"versionExact": "v1.15.86"
=======
			"revision": "180cc10e5ff368b86dee226b034af7d1672baec6",
			"revisionTime": "2018-11-29T18:54:53Z",
			"version": "v1.15.87",
			"versionExact": "v1.15.87"
>>>>>>> 7cd3d721
		},
		{
			"checksumSHA1": "SMFibYGCd4yJfI7cV6m5hsA0DdU=",
			"path": "github.com/aws/aws-sdk-go/service/directoryservice",
<<<<<<< HEAD
			"revision": "89734ade0df0a4a437cbf4aa9c14e17daf37c5ac",
			"revisionTime": "2018-11-29T01:22:07Z",
			"version": "v1.15.86",
			"versionExact": "v1.15.86"
=======
			"revision": "180cc10e5ff368b86dee226b034af7d1672baec6",
			"revisionTime": "2018-11-29T18:54:53Z",
			"version": "v1.15.87",
			"versionExact": "v1.15.87"
>>>>>>> 7cd3d721
		},
		{
			"checksumSHA1": "QXJRjnodsUq3WACgm850nSlV8pE=",
			"path": "github.com/aws/aws-sdk-go/service/dlm",
<<<<<<< HEAD
			"revision": "89734ade0df0a4a437cbf4aa9c14e17daf37c5ac",
			"revisionTime": "2018-11-29T01:22:07Z",
			"version": "v1.15.86",
			"versionExact": "v1.15.86"
=======
			"revision": "180cc10e5ff368b86dee226b034af7d1672baec6",
			"revisionTime": "2018-11-29T18:54:53Z",
			"version": "v1.15.87",
			"versionExact": "v1.15.87"
>>>>>>> 7cd3d721
		},
		{
			"checksumSHA1": "vR23vLAg5qmLI9HbHJ+a7sfpJ+I=",
			"path": "github.com/aws/aws-sdk-go/service/dynamodb",
<<<<<<< HEAD
			"revision": "89734ade0df0a4a437cbf4aa9c14e17daf37c5ac",
			"revisionTime": "2018-11-29T01:22:07Z",
			"version": "v1.15.86",
			"versionExact": "v1.15.86"
=======
			"revision": "180cc10e5ff368b86dee226b034af7d1672baec6",
			"revisionTime": "2018-11-29T18:54:53Z",
			"version": "v1.15.87",
			"versionExact": "v1.15.87"
>>>>>>> 7cd3d721
		},
		{
			"checksumSHA1": "aoIrjPbY0OSLruA+f7IVRM8sGAU=",
			"path": "github.com/aws/aws-sdk-go/service/ec2",
<<<<<<< HEAD
			"revision": "89734ade0df0a4a437cbf4aa9c14e17daf37c5ac",
			"revisionTime": "2018-11-29T01:22:07Z",
			"version": "v1.15.86",
			"versionExact": "v1.15.86"
=======
			"revision": "180cc10e5ff368b86dee226b034af7d1672baec6",
			"revisionTime": "2018-11-29T18:54:53Z",
			"version": "v1.15.87",
			"versionExact": "v1.15.87"
>>>>>>> 7cd3d721
		},
		{
			"checksumSHA1": "Ib0Plp1+0bdv4RlTvyTjJY38drE=",
			"path": "github.com/aws/aws-sdk-go/service/ecr",
<<<<<<< HEAD
			"revision": "89734ade0df0a4a437cbf4aa9c14e17daf37c5ac",
			"revisionTime": "2018-11-29T01:22:07Z",
			"version": "v1.15.86",
			"versionExact": "v1.15.86"
=======
			"revision": "180cc10e5ff368b86dee226b034af7d1672baec6",
			"revisionTime": "2018-11-29T18:54:53Z",
			"version": "v1.15.87",
			"versionExact": "v1.15.87"
>>>>>>> 7cd3d721
		},
		{
			"checksumSHA1": "LdPUDsaddgfLmFc4qCht+X2IMco=",
			"path": "github.com/aws/aws-sdk-go/service/ecs",
<<<<<<< HEAD
			"revision": "89734ade0df0a4a437cbf4aa9c14e17daf37c5ac",
			"revisionTime": "2018-11-29T01:22:07Z",
			"version": "v1.15.86",
			"versionExact": "v1.15.86"
=======
			"revision": "180cc10e5ff368b86dee226b034af7d1672baec6",
			"revisionTime": "2018-11-29T18:54:53Z",
			"version": "v1.15.87",
			"versionExact": "v1.15.87"
>>>>>>> 7cd3d721
		},
		{
			"checksumSHA1": "8ea7fZjeKLrp8d0H2oPJt+CmAEk=",
			"path": "github.com/aws/aws-sdk-go/service/efs",
<<<<<<< HEAD
			"revision": "89734ade0df0a4a437cbf4aa9c14e17daf37c5ac",
			"revisionTime": "2018-11-29T01:22:07Z",
			"version": "v1.15.86",
			"versionExact": "v1.15.86"
=======
			"revision": "180cc10e5ff368b86dee226b034af7d1672baec6",
			"revisionTime": "2018-11-29T18:54:53Z",
			"version": "v1.15.87",
			"versionExact": "v1.15.87"
>>>>>>> 7cd3d721
		},
		{
			"checksumSHA1": "zlnQCc6wRah9JnvhDp3EyWD/GnQ=",
			"path": "github.com/aws/aws-sdk-go/service/eks",
<<<<<<< HEAD
			"revision": "89734ade0df0a4a437cbf4aa9c14e17daf37c5ac",
			"revisionTime": "2018-11-29T01:22:07Z",
			"version": "v1.15.86",
			"versionExact": "v1.15.86"
=======
			"revision": "180cc10e5ff368b86dee226b034af7d1672baec6",
			"revisionTime": "2018-11-29T18:54:53Z",
			"version": "v1.15.87",
			"versionExact": "v1.15.87"
>>>>>>> 7cd3d721
		},
		{
			"checksumSHA1": "UR7K4m62MzrSPEB4KLLEQOsJ4mw=",
			"path": "github.com/aws/aws-sdk-go/service/elasticache",
<<<<<<< HEAD
			"revision": "89734ade0df0a4a437cbf4aa9c14e17daf37c5ac",
			"revisionTime": "2018-11-29T01:22:07Z",
			"version": "v1.15.86",
			"versionExact": "v1.15.86"
=======
			"revision": "180cc10e5ff368b86dee226b034af7d1672baec6",
			"revisionTime": "2018-11-29T18:54:53Z",
			"version": "v1.15.87",
			"versionExact": "v1.15.87"
>>>>>>> 7cd3d721
		},
		{
			"checksumSHA1": "iRZ8TBVI03KJhe3usx8HZH+hz7Q=",
			"path": "github.com/aws/aws-sdk-go/service/elasticbeanstalk",
<<<<<<< HEAD
			"revision": "89734ade0df0a4a437cbf4aa9c14e17daf37c5ac",
			"revisionTime": "2018-11-29T01:22:07Z",
			"version": "v1.15.86",
			"versionExact": "v1.15.86"
=======
			"revision": "180cc10e5ff368b86dee226b034af7d1672baec6",
			"revisionTime": "2018-11-29T18:54:53Z",
			"version": "v1.15.87",
			"versionExact": "v1.15.87"
>>>>>>> 7cd3d721
		},
		{
			"checksumSHA1": "Xv5k/JHJ+CsuyUCc5SoENm2r8w4=",
			"path": "github.com/aws/aws-sdk-go/service/elasticsearchservice",
<<<<<<< HEAD
			"revision": "89734ade0df0a4a437cbf4aa9c14e17daf37c5ac",
			"revisionTime": "2018-11-29T01:22:07Z",
			"version": "v1.15.86",
			"versionExact": "v1.15.86"
=======
			"revision": "180cc10e5ff368b86dee226b034af7d1672baec6",
			"revisionTime": "2018-11-29T18:54:53Z",
			"version": "v1.15.87",
			"versionExact": "v1.15.87"
>>>>>>> 7cd3d721
		},
		{
			"checksumSHA1": "apL29Unu7vIxb5VgA+HWW0nm1v0=",
			"path": "github.com/aws/aws-sdk-go/service/elastictranscoder",
<<<<<<< HEAD
			"revision": "89734ade0df0a4a437cbf4aa9c14e17daf37c5ac",
			"revisionTime": "2018-11-29T01:22:07Z",
			"version": "v1.15.86",
			"versionExact": "v1.15.86"
=======
			"revision": "180cc10e5ff368b86dee226b034af7d1672baec6",
			"revisionTime": "2018-11-29T18:54:53Z",
			"version": "v1.15.87",
			"versionExact": "v1.15.87"
>>>>>>> 7cd3d721
		},
		{
			"checksumSHA1": "f5/ev7DpX3Fn2Qg12TG8+aXX8Ek=",
			"path": "github.com/aws/aws-sdk-go/service/elb",
<<<<<<< HEAD
			"revision": "89734ade0df0a4a437cbf4aa9c14e17daf37c5ac",
			"revisionTime": "2018-11-29T01:22:07Z",
			"version": "v1.15.86",
			"versionExact": "v1.15.86"
=======
			"revision": "180cc10e5ff368b86dee226b034af7d1672baec6",
			"revisionTime": "2018-11-29T18:54:53Z",
			"version": "v1.15.87",
			"versionExact": "v1.15.87"
>>>>>>> 7cd3d721
		},
		{
			"checksumSHA1": "G0dkMrX5b0uNJ5RU9evoYqbICqw=",
			"path": "github.com/aws/aws-sdk-go/service/elbv2",
<<<<<<< HEAD
			"revision": "89734ade0df0a4a437cbf4aa9c14e17daf37c5ac",
			"revisionTime": "2018-11-29T01:22:07Z",
			"version": "v1.15.86",
			"versionExact": "v1.15.86"
=======
			"revision": "180cc10e5ff368b86dee226b034af7d1672baec6",
			"revisionTime": "2018-11-29T18:54:53Z",
			"version": "v1.15.87",
			"versionExact": "v1.15.87"
>>>>>>> 7cd3d721
		},
		{
			"checksumSHA1": "Kv3fpVUq/lOmilTffzAnRQ/5yPk=",
			"path": "github.com/aws/aws-sdk-go/service/emr",
<<<<<<< HEAD
			"revision": "89734ade0df0a4a437cbf4aa9c14e17daf37c5ac",
			"revisionTime": "2018-11-29T01:22:07Z",
			"version": "v1.15.86",
			"versionExact": "v1.15.86"
=======
			"revision": "180cc10e5ff368b86dee226b034af7d1672baec6",
			"revisionTime": "2018-11-29T18:54:53Z",
			"version": "v1.15.87",
			"versionExact": "v1.15.87"
>>>>>>> 7cd3d721
		},
		{
			"checksumSHA1": "retO+IhZiinZm0yaf0hdU03P3nM=",
			"path": "github.com/aws/aws-sdk-go/service/firehose",
<<<<<<< HEAD
			"revision": "89734ade0df0a4a437cbf4aa9c14e17daf37c5ac",
			"revisionTime": "2018-11-29T01:22:07Z",
			"version": "v1.15.86",
			"versionExact": "v1.15.86"
=======
			"revision": "180cc10e5ff368b86dee226b034af7d1672baec6",
			"revisionTime": "2018-11-29T18:54:53Z",
			"version": "v1.15.87",
			"versionExact": "v1.15.87"
>>>>>>> 7cd3d721
		},
		{
			"checksumSHA1": "lAJmnDWbMBwbWp2LNj+EgoK44Gw=",
			"path": "github.com/aws/aws-sdk-go/service/fms",
<<<<<<< HEAD
			"revision": "89734ade0df0a4a437cbf4aa9c14e17daf37c5ac",
			"revisionTime": "2018-11-29T01:22:07Z",
			"version": "v1.15.86",
			"versionExact": "v1.15.86"
=======
			"revision": "180cc10e5ff368b86dee226b034af7d1672baec6",
			"revisionTime": "2018-11-29T18:54:53Z",
			"version": "v1.15.87",
			"versionExact": "v1.15.87"
>>>>>>> 7cd3d721
		},
		{
			"checksumSHA1": "VOSOe2McOhEVDSfRAz7OM5stigI=",
			"path": "github.com/aws/aws-sdk-go/service/gamelift",
<<<<<<< HEAD
			"revision": "89734ade0df0a4a437cbf4aa9c14e17daf37c5ac",
			"revisionTime": "2018-11-29T01:22:07Z",
			"version": "v1.15.86",
			"versionExact": "v1.15.86"
=======
			"revision": "180cc10e5ff368b86dee226b034af7d1672baec6",
			"revisionTime": "2018-11-29T18:54:53Z",
			"version": "v1.15.87",
			"versionExact": "v1.15.87"
>>>>>>> 7cd3d721
		},
		{
			"checksumSHA1": "BkSoTPbLpV9Ov9iVpuBRJv9j8+s=",
			"path": "github.com/aws/aws-sdk-go/service/glacier",
<<<<<<< HEAD
			"revision": "89734ade0df0a4a437cbf4aa9c14e17daf37c5ac",
			"revisionTime": "2018-11-29T01:22:07Z",
			"version": "v1.15.86",
			"versionExact": "v1.15.86"
=======
			"revision": "180cc10e5ff368b86dee226b034af7d1672baec6",
			"revisionTime": "2018-11-29T18:54:53Z",
			"version": "v1.15.87",
			"versionExact": "v1.15.87"
>>>>>>> 7cd3d721
		},
		{
			"checksumSHA1": "5kEA8EUoVwodknTHutskiCfu4+c=",
			"path": "github.com/aws/aws-sdk-go/service/glue",
<<<<<<< HEAD
			"revision": "89734ade0df0a4a437cbf4aa9c14e17daf37c5ac",
			"revisionTime": "2018-11-29T01:22:07Z",
			"version": "v1.15.86",
			"versionExact": "v1.15.86"
=======
			"revision": "180cc10e5ff368b86dee226b034af7d1672baec6",
			"revisionTime": "2018-11-29T18:54:53Z",
			"version": "v1.15.87",
			"versionExact": "v1.15.87"
>>>>>>> 7cd3d721
		},
		{
			"checksumSHA1": "a8UUqzlic1ljsDtjTH97ShjzFIY=",
			"path": "github.com/aws/aws-sdk-go/service/guardduty",
<<<<<<< HEAD
			"revision": "89734ade0df0a4a437cbf4aa9c14e17daf37c5ac",
			"revisionTime": "2018-11-29T01:22:07Z",
			"version": "v1.15.86",
			"versionExact": "v1.15.86"
=======
			"revision": "180cc10e5ff368b86dee226b034af7d1672baec6",
			"revisionTime": "2018-11-29T18:54:53Z",
			"version": "v1.15.87",
			"versionExact": "v1.15.87"
>>>>>>> 7cd3d721
		},
		{
			"checksumSHA1": "oCcChwE/IMCzMyWR0l8nuY5nqc8=",
			"path": "github.com/aws/aws-sdk-go/service/iam",
<<<<<<< HEAD
			"revision": "89734ade0df0a4a437cbf4aa9c14e17daf37c5ac",
			"revisionTime": "2018-11-29T01:22:07Z",
			"version": "v1.15.86",
			"versionExact": "v1.15.86"
=======
			"revision": "180cc10e5ff368b86dee226b034af7d1672baec6",
			"revisionTime": "2018-11-29T18:54:53Z",
			"version": "v1.15.87",
			"versionExact": "v1.15.87"
>>>>>>> 7cd3d721
		},
		{
			"checksumSHA1": "0EmBq5ipRFEW1qSToFlBP6WmRyA=",
			"path": "github.com/aws/aws-sdk-go/service/inspector",
<<<<<<< HEAD
			"revision": "89734ade0df0a4a437cbf4aa9c14e17daf37c5ac",
			"revisionTime": "2018-11-29T01:22:07Z",
			"version": "v1.15.86",
			"versionExact": "v1.15.86"
=======
			"revision": "180cc10e5ff368b86dee226b034af7d1672baec6",
			"revisionTime": "2018-11-29T18:54:53Z",
			"version": "v1.15.87",
			"versionExact": "v1.15.87"
>>>>>>> 7cd3d721
		},
		{
			"checksumSHA1": "TgSUphUZ3+22B4yiA9SuGCQKd5I=",
			"path": "github.com/aws/aws-sdk-go/service/iot",
<<<<<<< HEAD
			"revision": "89734ade0df0a4a437cbf4aa9c14e17daf37c5ac",
			"revisionTime": "2018-11-29T01:22:07Z",
			"version": "v1.15.86",
			"versionExact": "v1.15.86"
=======
			"revision": "180cc10e5ff368b86dee226b034af7d1672baec6",
			"revisionTime": "2018-11-29T18:54:53Z",
			"version": "v1.15.87",
			"versionExact": "v1.15.87"
>>>>>>> 7cd3d721
		},
		{
			"checksumSHA1": "BqFgvuCkO8U2SOLpzBEWAwkSwL0=",
			"path": "github.com/aws/aws-sdk-go/service/kinesis",
<<<<<<< HEAD
			"revision": "89734ade0df0a4a437cbf4aa9c14e17daf37c5ac",
			"revisionTime": "2018-11-29T01:22:07Z",
			"version": "v1.15.86",
			"versionExact": "v1.15.86"
=======
			"revision": "180cc10e5ff368b86dee226b034af7d1672baec6",
			"revisionTime": "2018-11-29T18:54:53Z",
			"version": "v1.15.87",
			"versionExact": "v1.15.87"
>>>>>>> 7cd3d721
		},
		{
			"checksumSHA1": "ypJEfNs+8bg9cHf9ybl7Xy0rYLw=",
			"path": "github.com/aws/aws-sdk-go/service/kinesisanalytics",
<<<<<<< HEAD
			"revision": "89734ade0df0a4a437cbf4aa9c14e17daf37c5ac",
			"revisionTime": "2018-11-29T01:22:07Z",
			"version": "v1.15.86",
			"versionExact": "v1.15.86"
=======
			"revision": "180cc10e5ff368b86dee226b034af7d1672baec6",
			"revisionTime": "2018-11-29T18:54:53Z",
			"version": "v1.15.87",
			"versionExact": "v1.15.87"
>>>>>>> 7cd3d721
		},
		{
			"checksumSHA1": "Igz17RoCQdtLouNKkFdaUZvy7yA=",
			"path": "github.com/aws/aws-sdk-go/service/kms",
<<<<<<< HEAD
			"revision": "89734ade0df0a4a437cbf4aa9c14e17daf37c5ac",
			"revisionTime": "2018-11-29T01:22:07Z",
			"version": "v1.15.86",
			"versionExact": "v1.15.86"
=======
			"revision": "180cc10e5ff368b86dee226b034af7d1672baec6",
			"revisionTime": "2018-11-29T18:54:53Z",
			"version": "v1.15.87",
			"versionExact": "v1.15.87"
>>>>>>> 7cd3d721
		},
		{
			"checksumSHA1": "7XsWbiM7EHYS9n/qkxYf6FLwmSo=",
			"path": "github.com/aws/aws-sdk-go/service/lambda",
<<<<<<< HEAD
			"revision": "89734ade0df0a4a437cbf4aa9c14e17daf37c5ac",
			"revisionTime": "2018-11-29T01:22:07Z",
			"version": "v1.15.86",
			"versionExact": "v1.15.86"
=======
			"revision": "180cc10e5ff368b86dee226b034af7d1672baec6",
			"revisionTime": "2018-11-29T18:54:53Z",
			"version": "v1.15.87",
			"versionExact": "v1.15.87"
>>>>>>> 7cd3d721
		},
		{
			"checksumSHA1": "R8gYQx1m4W1Z8GXwFz10Y9eFkpc=",
			"path": "github.com/aws/aws-sdk-go/service/lexmodelbuildingservice",
<<<<<<< HEAD
			"revision": "89734ade0df0a4a437cbf4aa9c14e17daf37c5ac",
			"revisionTime": "2018-11-29T01:22:07Z",
			"version": "v1.15.86",
			"versionExact": "v1.15.86"
=======
			"revision": "180cc10e5ff368b86dee226b034af7d1672baec6",
			"revisionTime": "2018-11-29T18:54:53Z",
			"version": "v1.15.87",
			"versionExact": "v1.15.87"
>>>>>>> 7cd3d721
		},
		{
			"checksumSHA1": "rZqdRowd7kLjKtr+qNJ6Mw9u5nM=",
			"path": "github.com/aws/aws-sdk-go/service/lightsail",
<<<<<<< HEAD
			"revision": "89734ade0df0a4a437cbf4aa9c14e17daf37c5ac",
			"revisionTime": "2018-11-29T01:22:07Z",
			"version": "v1.15.86",
			"versionExact": "v1.15.86"
=======
			"revision": "180cc10e5ff368b86dee226b034af7d1672baec6",
			"revisionTime": "2018-11-29T18:54:53Z",
			"version": "v1.15.87",
			"versionExact": "v1.15.87"
>>>>>>> 7cd3d721
		},
		{
			"checksumSHA1": "RVGzBxEeU2U6tmIWIsK4HNCYOig=",
			"path": "github.com/aws/aws-sdk-go/service/macie",
<<<<<<< HEAD
			"revision": "89734ade0df0a4a437cbf4aa9c14e17daf37c5ac",
			"revisionTime": "2018-11-29T01:22:07Z",
			"version": "v1.15.86",
			"versionExact": "v1.15.86"
=======
			"revision": "180cc10e5ff368b86dee226b034af7d1672baec6",
			"revisionTime": "2018-11-29T18:54:53Z",
			"version": "v1.15.87",
			"versionExact": "v1.15.87"
>>>>>>> 7cd3d721
		},
		{
			"checksumSHA1": "PmHXYQmLgre3YISTEeOQ7r3nXeQ=",
			"path": "github.com/aws/aws-sdk-go/service/mediaconvert",
<<<<<<< HEAD
			"revision": "89734ade0df0a4a437cbf4aa9c14e17daf37c5ac",
			"revisionTime": "2018-11-29T01:22:07Z",
			"version": "v1.15.86",
			"versionExact": "v1.15.86"
=======
			"revision": "180cc10e5ff368b86dee226b034af7d1672baec6",
			"revisionTime": "2018-11-29T18:54:53Z",
			"version": "v1.15.87",
			"versionExact": "v1.15.87"
>>>>>>> 7cd3d721
		},
		{
			"checksumSHA1": "bFhZoQxw6vtSuDdKjeflzYY3YSk=",
			"path": "github.com/aws/aws-sdk-go/service/medialive",
<<<<<<< HEAD
			"revision": "89734ade0df0a4a437cbf4aa9c14e17daf37c5ac",
			"revisionTime": "2018-11-29T01:22:07Z",
			"version": "v1.15.86",
			"versionExact": "v1.15.86"
=======
			"revision": "180cc10e5ff368b86dee226b034af7d1672baec6",
			"revisionTime": "2018-11-29T18:54:53Z",
			"version": "v1.15.87",
			"versionExact": "v1.15.87"
>>>>>>> 7cd3d721
		},
		{
			"checksumSHA1": "y/0+Q1sC6CQzVR5qITCGJ/mbFa0=",
			"path": "github.com/aws/aws-sdk-go/service/mediapackage",
<<<<<<< HEAD
			"revision": "89734ade0df0a4a437cbf4aa9c14e17daf37c5ac",
			"revisionTime": "2018-11-29T01:22:07Z",
			"version": "v1.15.86",
			"versionExact": "v1.15.86"
=======
			"revision": "180cc10e5ff368b86dee226b034af7d1672baec6",
			"revisionTime": "2018-11-29T18:54:53Z",
			"version": "v1.15.87",
			"versionExact": "v1.15.87"
>>>>>>> 7cd3d721
		},
		{
			"checksumSHA1": "PI4HQYFv1c30dZh4O4CpuxC1sc8=",
			"path": "github.com/aws/aws-sdk-go/service/mediastore",
<<<<<<< HEAD
			"revision": "89734ade0df0a4a437cbf4aa9c14e17daf37c5ac",
			"revisionTime": "2018-11-29T01:22:07Z",
			"version": "v1.15.86",
			"versionExact": "v1.15.86"
=======
			"revision": "180cc10e5ff368b86dee226b034af7d1672baec6",
			"revisionTime": "2018-11-29T18:54:53Z",
			"version": "v1.15.87",
			"versionExact": "v1.15.87"
>>>>>>> 7cd3d721
		},
		{
			"checksumSHA1": "kq99e0KCM51EmVJwJ2ycUdzwLWM=",
			"path": "github.com/aws/aws-sdk-go/service/mediastoredata",
<<<<<<< HEAD
			"revision": "89734ade0df0a4a437cbf4aa9c14e17daf37c5ac",
			"revisionTime": "2018-11-29T01:22:07Z",
			"version": "v1.15.86",
			"versionExact": "v1.15.86"
=======
			"revision": "180cc10e5ff368b86dee226b034af7d1672baec6",
			"revisionTime": "2018-11-29T18:54:53Z",
			"version": "v1.15.87",
			"versionExact": "v1.15.87"
>>>>>>> 7cd3d721
		},
		{
			"checksumSHA1": "QzXXaK3Wp4dyew5yPBf6vvthDrU=",
			"path": "github.com/aws/aws-sdk-go/service/mq",
<<<<<<< HEAD
			"revision": "89734ade0df0a4a437cbf4aa9c14e17daf37c5ac",
			"revisionTime": "2018-11-29T01:22:07Z",
			"version": "v1.15.86",
			"versionExact": "v1.15.86"
=======
			"revision": "180cc10e5ff368b86dee226b034af7d1672baec6",
			"revisionTime": "2018-11-29T18:54:53Z",
			"version": "v1.15.87",
			"versionExact": "v1.15.87"
>>>>>>> 7cd3d721
		},
		{
			"checksumSHA1": "y1mGrPJlPShO/yOagp/iFRyHMtg=",
			"path": "github.com/aws/aws-sdk-go/service/neptune",
<<<<<<< HEAD
			"revision": "89734ade0df0a4a437cbf4aa9c14e17daf37c5ac",
			"revisionTime": "2018-11-29T01:22:07Z",
			"version": "v1.15.86",
			"versionExact": "v1.15.86"
=======
			"revision": "180cc10e5ff368b86dee226b034af7d1672baec6",
			"revisionTime": "2018-11-29T18:54:53Z",
			"version": "v1.15.87",
			"versionExact": "v1.15.87"
>>>>>>> 7cd3d721
		},
		{
			"checksumSHA1": "ZkfCVW7M7hCcVhk4wUPOhIhfKm0=",
			"path": "github.com/aws/aws-sdk-go/service/opsworks",
<<<<<<< HEAD
			"revision": "89734ade0df0a4a437cbf4aa9c14e17daf37c5ac",
			"revisionTime": "2018-11-29T01:22:07Z",
			"version": "v1.15.86",
			"versionExact": "v1.15.86"
=======
			"revision": "180cc10e5ff368b86dee226b034af7d1672baec6",
			"revisionTime": "2018-11-29T18:54:53Z",
			"version": "v1.15.87",
			"versionExact": "v1.15.87"
>>>>>>> 7cd3d721
		},
		{
			"checksumSHA1": "jbeiGywfS9eq+sgkpYdTSG1+6OY=",
			"path": "github.com/aws/aws-sdk-go/service/organizations",
<<<<<<< HEAD
			"revision": "89734ade0df0a4a437cbf4aa9c14e17daf37c5ac",
			"revisionTime": "2018-11-29T01:22:07Z",
			"version": "v1.15.86",
			"versionExact": "v1.15.86"
=======
			"revision": "180cc10e5ff368b86dee226b034af7d1672baec6",
			"revisionTime": "2018-11-29T18:54:53Z",
			"version": "v1.15.87",
			"versionExact": "v1.15.87"
>>>>>>> 7cd3d721
		},
		{
			"checksumSHA1": "BmJUoqyu9C2nKM2azyOfZu4B2DA=",
			"path": "github.com/aws/aws-sdk-go/service/pinpoint",
<<<<<<< HEAD
			"revision": "89734ade0df0a4a437cbf4aa9c14e17daf37c5ac",
			"revisionTime": "2018-11-29T01:22:07Z",
			"version": "v1.15.86",
			"versionExact": "v1.15.86"
=======
			"revision": "180cc10e5ff368b86dee226b034af7d1672baec6",
			"revisionTime": "2018-11-29T18:54:53Z",
			"version": "v1.15.87",
			"versionExact": "v1.15.87"
>>>>>>> 7cd3d721
		},
		{
			"checksumSHA1": "xKY1N27xgmGIfx4qRKsuPRzhY4Q=",
			"path": "github.com/aws/aws-sdk-go/service/pricing",
<<<<<<< HEAD
			"revision": "89734ade0df0a4a437cbf4aa9c14e17daf37c5ac",
			"revisionTime": "2018-11-29T01:22:07Z",
			"version": "v1.15.86",
			"versionExact": "v1.15.86"
=======
			"revision": "180cc10e5ff368b86dee226b034af7d1672baec6",
			"revisionTime": "2018-11-29T18:54:53Z",
			"version": "v1.15.87",
			"versionExact": "v1.15.87"
>>>>>>> 7cd3d721
		},
		{
			"checksumSHA1": "s3wuGhJU+8jRioLXfuF4T+/Y6wI=",
			"path": "github.com/aws/aws-sdk-go/service/ram",
<<<<<<< HEAD
			"revision": "89734ade0df0a4a437cbf4aa9c14e17daf37c5ac",
			"revisionTime": "2018-11-29T01:22:07Z",
			"version": "v1.15.86",
			"versionExact": "v1.15.86"
=======
			"revision": "180cc10e5ff368b86dee226b034af7d1672baec6",
			"revisionTime": "2018-11-29T18:54:53Z",
			"version": "v1.15.87",
			"versionExact": "v1.15.87"
>>>>>>> 7cd3d721
		},
		{
			"checksumSHA1": "rs6voBhSbyTJX2wjxdFwbz+iHrc=",
			"path": "github.com/aws/aws-sdk-go/service/rds",
<<<<<<< HEAD
			"revision": "89734ade0df0a4a437cbf4aa9c14e17daf37c5ac",
			"revisionTime": "2018-11-29T01:22:07Z",
			"version": "v1.15.86",
			"versionExact": "v1.15.86"
=======
			"revision": "180cc10e5ff368b86dee226b034af7d1672baec6",
			"revisionTime": "2018-11-29T18:54:53Z",
			"version": "v1.15.87",
			"versionExact": "v1.15.87"
>>>>>>> 7cd3d721
		},
		{
			"checksumSHA1": "bbJP6YAZnCc1HHOUcDzC20GqjSY=",
			"path": "github.com/aws/aws-sdk-go/service/redshift",
<<<<<<< HEAD
			"revision": "89734ade0df0a4a437cbf4aa9c14e17daf37c5ac",
			"revisionTime": "2018-11-29T01:22:07Z",
			"version": "v1.15.86",
			"versionExact": "v1.15.86"
=======
			"revision": "180cc10e5ff368b86dee226b034af7d1672baec6",
			"revisionTime": "2018-11-29T18:54:53Z",
			"version": "v1.15.87",
			"versionExact": "v1.15.87"
>>>>>>> 7cd3d721
		},
		{
			"checksumSHA1": "edMRC1DPJcWX6eoUuZHTJoYcjXA=",
			"path": "github.com/aws/aws-sdk-go/service/resourcegroups",
<<<<<<< HEAD
			"revision": "89734ade0df0a4a437cbf4aa9c14e17daf37c5ac",
			"revisionTime": "2018-11-29T01:22:07Z",
			"version": "v1.15.86",
			"versionExact": "v1.15.86"
=======
			"revision": "180cc10e5ff368b86dee226b034af7d1672baec6",
			"revisionTime": "2018-11-29T18:54:53Z",
			"version": "v1.15.87",
			"versionExact": "v1.15.87"
>>>>>>> 7cd3d721
		},
		{
			"checksumSHA1": "vn3OhTeWgYQMFDZ+iRuNa1EzNg8=",
			"path": "github.com/aws/aws-sdk-go/service/route53",
<<<<<<< HEAD
			"revision": "89734ade0df0a4a437cbf4aa9c14e17daf37c5ac",
			"revisionTime": "2018-11-29T01:22:07Z",
			"version": "v1.15.86",
			"versionExact": "v1.15.86"
=======
			"revision": "180cc10e5ff368b86dee226b034af7d1672baec6",
			"revisionTime": "2018-11-29T18:54:53Z",
			"version": "v1.15.87",
			"versionExact": "v1.15.87"
>>>>>>> 7cd3d721
		},
		{
			"checksumSHA1": "BXq9iFh96oyJIvbqSYGXLjgiSLw=",
			"path": "github.com/aws/aws-sdk-go/service/route53resolver",
<<<<<<< HEAD
			"revision": "89734ade0df0a4a437cbf4aa9c14e17daf37c5ac",
			"revisionTime": "2018-11-29T01:22:07Z",
			"version": "v1.15.86",
			"versionExact": "v1.15.86"
=======
			"revision": "180cc10e5ff368b86dee226b034af7d1672baec6",
			"revisionTime": "2018-11-29T18:54:53Z",
			"version": "v1.15.87",
			"versionExact": "v1.15.87"
>>>>>>> 7cd3d721
		},
		{
			"checksumSHA1": "PxB/FmeHqcd8z+pPqlbdH3eAPaA=",
			"path": "github.com/aws/aws-sdk-go/service/s3",
<<<<<<< HEAD
			"revision": "89734ade0df0a4a437cbf4aa9c14e17daf37c5ac",
			"revisionTime": "2018-11-29T01:22:07Z",
			"version": "v1.15.86",
			"versionExact": "v1.15.86"
=======
			"revision": "180cc10e5ff368b86dee226b034af7d1672baec6",
			"revisionTime": "2018-11-29T18:54:53Z",
			"version": "v1.15.87",
			"versionExact": "v1.15.87"
>>>>>>> 7cd3d721
		},
		{
			"checksumSHA1": "FbkPWlKZWAf54agVdPLF6IIqCHY=",
			"path": "github.com/aws/aws-sdk-go/service/sagemaker",
<<<<<<< HEAD
			"revision": "89734ade0df0a4a437cbf4aa9c14e17daf37c5ac",
			"revisionTime": "2018-11-29T01:22:07Z",
			"version": "v1.15.86",
			"versionExact": "v1.15.86"
=======
			"revision": "180cc10e5ff368b86dee226b034af7d1672baec6",
			"revisionTime": "2018-11-29T18:54:53Z",
			"version": "v1.15.87",
			"versionExact": "v1.15.87"
>>>>>>> 7cd3d721
		},
		{
			"checksumSHA1": "JPCIldJju4peXDEB9QglS3aD/G0=",
			"path": "github.com/aws/aws-sdk-go/service/secretsmanager",
<<<<<<< HEAD
			"revision": "89734ade0df0a4a437cbf4aa9c14e17daf37c5ac",
			"revisionTime": "2018-11-29T01:22:07Z",
			"version": "v1.15.86",
			"versionExact": "v1.15.86"
=======
			"revision": "180cc10e5ff368b86dee226b034af7d1672baec6",
			"revisionTime": "2018-11-29T18:54:53Z",
			"version": "v1.15.87",
			"versionExact": "v1.15.87"
>>>>>>> 7cd3d721
		},
		{
			"checksumSHA1": "pZedYrq5aSq8pd7OEP91oEB+X/M=",
			"path": "github.com/aws/aws-sdk-go/service/serverlessapplicationrepository",
<<<<<<< HEAD
			"revision": "89734ade0df0a4a437cbf4aa9c14e17daf37c5ac",
			"revisionTime": "2018-11-29T01:22:07Z",
			"version": "v1.15.86",
			"versionExact": "v1.15.86"
=======
			"revision": "180cc10e5ff368b86dee226b034af7d1672baec6",
			"revisionTime": "2018-11-29T18:54:53Z",
			"version": "v1.15.87",
			"versionExact": "v1.15.87"
>>>>>>> 7cd3d721
		},
		{
			"checksumSHA1": "nLDJnqA+Q+hm+Bikups8i53/ByA=",
			"path": "github.com/aws/aws-sdk-go/service/servicecatalog",
<<<<<<< HEAD
			"revision": "89734ade0df0a4a437cbf4aa9c14e17daf37c5ac",
			"revisionTime": "2018-11-29T01:22:07Z",
			"version": "v1.15.86",
			"versionExact": "v1.15.86"
=======
			"revision": "180cc10e5ff368b86dee226b034af7d1672baec6",
			"revisionTime": "2018-11-29T18:54:53Z",
			"version": "v1.15.87",
			"versionExact": "v1.15.87"
>>>>>>> 7cd3d721
		},
		{
			"checksumSHA1": "ffyD9ZZ3+NySwIl/70sCHQNQa90=",
			"path": "github.com/aws/aws-sdk-go/service/servicediscovery",
<<<<<<< HEAD
			"revision": "89734ade0df0a4a437cbf4aa9c14e17daf37c5ac",
			"revisionTime": "2018-11-29T01:22:07Z",
			"version": "v1.15.86",
			"versionExact": "v1.15.86"
=======
			"revision": "180cc10e5ff368b86dee226b034af7d1672baec6",
			"revisionTime": "2018-11-29T18:54:53Z",
			"version": "v1.15.87",
			"versionExact": "v1.15.87"
>>>>>>> 7cd3d721
		},
		{
			"checksumSHA1": "pq0s/7ZYvscjU6DHFxrasIIcu/o=",
			"path": "github.com/aws/aws-sdk-go/service/ses",
<<<<<<< HEAD
			"revision": "89734ade0df0a4a437cbf4aa9c14e17daf37c5ac",
			"revisionTime": "2018-11-29T01:22:07Z",
			"version": "v1.15.86",
			"versionExact": "v1.15.86"
=======
			"revision": "180cc10e5ff368b86dee226b034af7d1672baec6",
			"revisionTime": "2018-11-29T18:54:53Z",
			"version": "v1.15.87",
			"versionExact": "v1.15.87"
>>>>>>> 7cd3d721
		},
		{
			"checksumSHA1": "NzzDQkN1t2jWhR0AMpKy6oEoRs4=",
			"path": "github.com/aws/aws-sdk-go/service/sfn",
<<<<<<< HEAD
			"revision": "89734ade0df0a4a437cbf4aa9c14e17daf37c5ac",
			"revisionTime": "2018-11-29T01:22:07Z",
			"version": "v1.15.86",
			"versionExact": "v1.15.86"
=======
			"revision": "180cc10e5ff368b86dee226b034af7d1672baec6",
			"revisionTime": "2018-11-29T18:54:53Z",
			"version": "v1.15.87",
			"versionExact": "v1.15.87"
>>>>>>> 7cd3d721
		},
		{
			"checksumSHA1": "g6KVAXiGpvaHGM6bOf5OBkvWRb4=",
			"path": "github.com/aws/aws-sdk-go/service/simpledb",
<<<<<<< HEAD
			"revision": "89734ade0df0a4a437cbf4aa9c14e17daf37c5ac",
			"revisionTime": "2018-11-29T01:22:07Z",
			"version": "v1.15.86",
			"versionExact": "v1.15.86"
=======
			"revision": "180cc10e5ff368b86dee226b034af7d1672baec6",
			"revisionTime": "2018-11-29T18:54:53Z",
			"version": "v1.15.87",
			"versionExact": "v1.15.87"
>>>>>>> 7cd3d721
		},
		{
			"checksumSHA1": "JSC6tm9PRJeTbbiH9KHyc4PgwNY=",
			"path": "github.com/aws/aws-sdk-go/service/sns",
<<<<<<< HEAD
			"revision": "89734ade0df0a4a437cbf4aa9c14e17daf37c5ac",
			"revisionTime": "2018-11-29T01:22:07Z",
			"version": "v1.15.86",
			"versionExact": "v1.15.86"
=======
			"revision": "180cc10e5ff368b86dee226b034af7d1672baec6",
			"revisionTime": "2018-11-29T18:54:53Z",
			"version": "v1.15.87",
			"versionExact": "v1.15.87"
>>>>>>> 7cd3d721
		},
		{
			"checksumSHA1": "5nHvnLQSvF4JOtXu/hi+iZOVfak=",
			"path": "github.com/aws/aws-sdk-go/service/sqs",
<<<<<<< HEAD
			"revision": "89734ade0df0a4a437cbf4aa9c14e17daf37c5ac",
			"revisionTime": "2018-11-29T01:22:07Z",
			"version": "v1.15.86",
			"versionExact": "v1.15.86"
=======
			"revision": "180cc10e5ff368b86dee226b034af7d1672baec6",
			"revisionTime": "2018-11-29T18:54:53Z",
			"version": "v1.15.87",
			"versionExact": "v1.15.87"
>>>>>>> 7cd3d721
		},
		{
			"checksumSHA1": "zkej/1jbu+Ba4A/TO2prnBvEeqM=",
			"path": "github.com/aws/aws-sdk-go/service/ssm",
<<<<<<< HEAD
			"revision": "89734ade0df0a4a437cbf4aa9c14e17daf37c5ac",
			"revisionTime": "2018-11-29T01:22:07Z",
			"version": "v1.15.86",
			"versionExact": "v1.15.86"
=======
			"revision": "180cc10e5ff368b86dee226b034af7d1672baec6",
			"revisionTime": "2018-11-29T18:54:53Z",
			"version": "v1.15.87",
			"versionExact": "v1.15.87"
>>>>>>> 7cd3d721
		},
		{
			"checksumSHA1": "+oRYFnGRYOqZGZcQ0hrOONtGH/k=",
			"path": "github.com/aws/aws-sdk-go/service/storagegateway",
<<<<<<< HEAD
			"revision": "89734ade0df0a4a437cbf4aa9c14e17daf37c5ac",
			"revisionTime": "2018-11-29T01:22:07Z",
			"version": "v1.15.86",
			"versionExact": "v1.15.86"
=======
			"revision": "180cc10e5ff368b86dee226b034af7d1672baec6",
			"revisionTime": "2018-11-29T18:54:53Z",
			"version": "v1.15.87",
			"versionExact": "v1.15.87"
>>>>>>> 7cd3d721
		},
		{
			"checksumSHA1": "35a/vm5R/P68l/hQD55GqviO6bg=",
			"path": "github.com/aws/aws-sdk-go/service/sts",
<<<<<<< HEAD
			"revision": "89734ade0df0a4a437cbf4aa9c14e17daf37c5ac",
			"revisionTime": "2018-11-29T01:22:07Z",
			"version": "v1.15.86",
			"versionExact": "v1.15.86"
=======
			"revision": "180cc10e5ff368b86dee226b034af7d1672baec6",
			"revisionTime": "2018-11-29T18:54:53Z",
			"version": "v1.15.87",
			"versionExact": "v1.15.87"
>>>>>>> 7cd3d721
		},
		{
			"checksumSHA1": "hTDzNXqoUUS81wwttkD8My6MstI=",
			"path": "github.com/aws/aws-sdk-go/service/swf",
<<<<<<< HEAD
			"revision": "89734ade0df0a4a437cbf4aa9c14e17daf37c5ac",
			"revisionTime": "2018-11-29T01:22:07Z",
			"version": "v1.15.86",
			"versionExact": "v1.15.86"
=======
			"revision": "180cc10e5ff368b86dee226b034af7d1672baec6",
			"revisionTime": "2018-11-29T18:54:53Z",
			"version": "v1.15.87",
			"versionExact": "v1.15.87"
>>>>>>> 7cd3d721
		},
		{
			"checksumSHA1": "/UNxFPwByzFnHgk1SBy223I86v8=",
			"path": "github.com/aws/aws-sdk-go/service/transfer",
<<<<<<< HEAD
			"revision": "89734ade0df0a4a437cbf4aa9c14e17daf37c5ac",
			"revisionTime": "2018-11-29T01:22:07Z",
			"version": "v1.15.86",
			"versionExact": "v1.15.86"
=======
			"revision": "180cc10e5ff368b86dee226b034af7d1672baec6",
			"revisionTime": "2018-11-29T18:54:53Z",
			"version": "v1.15.87",
			"versionExact": "v1.15.87"
>>>>>>> 7cd3d721
		},
		{
			"checksumSHA1": "PR55l/umJd2tTXH03wDMA65g1gA=",
			"path": "github.com/aws/aws-sdk-go/service/waf",
<<<<<<< HEAD
			"revision": "89734ade0df0a4a437cbf4aa9c14e17daf37c5ac",
			"revisionTime": "2018-11-29T01:22:07Z",
			"version": "v1.15.86",
			"versionExact": "v1.15.86"
=======
			"revision": "180cc10e5ff368b86dee226b034af7d1672baec6",
			"revisionTime": "2018-11-29T18:54:53Z",
			"version": "v1.15.87",
			"versionExact": "v1.15.87"
>>>>>>> 7cd3d721
		},
		{
			"checksumSHA1": "5bs2RlDPqtt8li74YjPOfHRhtdg=",
			"path": "github.com/aws/aws-sdk-go/service/wafregional",
<<<<<<< HEAD
			"revision": "89734ade0df0a4a437cbf4aa9c14e17daf37c5ac",
			"revisionTime": "2018-11-29T01:22:07Z",
			"version": "v1.15.86",
			"versionExact": "v1.15.86"
=======
			"revision": "180cc10e5ff368b86dee226b034af7d1672baec6",
			"revisionTime": "2018-11-29T18:54:53Z",
			"version": "v1.15.87",
			"versionExact": "v1.15.87"
>>>>>>> 7cd3d721
		},
		{
			"checksumSHA1": "W1X4wTHwuje5bjenIJZtMCOZG8E=",
			"path": "github.com/aws/aws-sdk-go/service/workspaces",
<<<<<<< HEAD
			"revision": "89734ade0df0a4a437cbf4aa9c14e17daf37c5ac",
			"revisionTime": "2018-11-29T01:22:07Z",
			"version": "v1.15.86",
			"versionExact": "v1.15.86"
=======
			"revision": "180cc10e5ff368b86dee226b034af7d1672baec6",
			"revisionTime": "2018-11-29T18:54:53Z",
			"version": "v1.15.87",
			"versionExact": "v1.15.87"
>>>>>>> 7cd3d721
		},
		{
			"checksumSHA1": "yBBHqv7DvZNsZdF00SO8PbEQAKU=",
			"path": "github.com/beevik/etree",
			"revision": "9d7e8feddccb4ed1b8afb54e368bd323d2ff652c",
			"revisionTime": "2018-05-06T21:45:57Z",
			"version": "v1.0.1",
			"versionExact": "v1.0.1"
		},
		{
			"checksumSHA1": "nqw2Qn5xUklssHTubS5HDvEL9L4=",
			"path": "github.com/bgentry/go-netrc/netrc",
			"revision": "9fd32a8b3d3d3f9d43c341bfe098430e07609480",
			"revisionTime": "2014-04-22T17:41:19Z"
		},
		{
			"checksumSHA1": "oTmBS67uxM6OXB/+OJUAG9LK4jw=",
			"path": "github.com/bgentry/speakeasy",
			"revision": "4aabc24848ce5fd31929f7d1e4ea74d3709c14cd",
			"revisionTime": "2017-04-17T20:07:03Z",
			"version": "v0.1.0",
			"versionExact": "v0.1.0"
		},
		{
			"checksumSHA1": "OT4XN9z5k69e2RsMSpwW74B+yk4=",
			"path": "github.com/blang/semver",
			"revision": "2ee87856327ba09384cabd113bc6b5d174e9ec0f",
			"revisionTime": "2017-07-27T06:48:18Z",
			"version": "v3.5.1",
			"versionExact": "v3.5.1"
		},
		{
			"checksumSHA1": "X/ezkFEECpsC9T8wf1m6jbJo3A4=",
			"path": "github.com/boombuler/barcode",
			"revision": "34fff276c74eba9c3506f0c6f4064dbaa67d8da3",
			"revisionTime": "2018-08-09T05:23:37Z"
		},
		{
			"checksumSHA1": "jWsoIeAcg4+QlCJLZ8jXHiJ5a3s=",
			"path": "github.com/boombuler/barcode/qr",
			"revision": "34fff276c74eba9c3506f0c6f4064dbaa67d8da3",
			"revisionTime": "2018-08-09T05:23:37Z"
		},
		{
			"checksumSHA1": "axe0OTdOjYa+XKDUYqzOv7FGaWo=",
			"path": "github.com/boombuler/barcode/utils",
			"revision": "34fff276c74eba9c3506f0c6f4064dbaa67d8da3",
			"revisionTime": "2018-08-09T05:23:37Z"
		},
		{
			"checksumSHA1": "CSPbwbyzqA6sfORicn4HFtIhF/c=",
			"path": "github.com/davecgh/go-spew/spew",
			"revision": "8991bc29aa16c548c550c7ff78260e27b9ab7c73",
			"revisionTime": "2018-02-21T22:46:20Z",
			"version": "v1.1.1",
			"versionExact": "v1.1.1"
		},
		{
			"checksumSHA1": "VvZKmbuBN1QAG699KduTdmSPwA4=",
			"path": "github.com/go-ini/ini",
			"revision": "300e940a926eb277d3901b20bdfcc54928ad3642",
			"revisionTime": "2017-03-13T04:11:30Z",
			"version": "v1.25.4",
			"versionExact": "v1.25.4"
		},
		{
			"checksumSHA1": "yqF125xVSkmfLpIVGrLlfE05IUk=",
			"path": "github.com/golang/protobuf/proto",
			"revision": "1e59b77b52bf8e4b449a57e6f79f21226d571845",
			"revisionTime": "2017-11-13T18:07:20Z"
		},
		{
			"checksumSHA1": "VfkiItDBFFkZluaAMAzJipDXNBY=",
			"path": "github.com/golang/protobuf/ptypes",
			"revision": "1e59b77b52bf8e4b449a57e6f79f21226d571845",
			"revisionTime": "2017-11-13T18:07:20Z"
		},
		{
			"checksumSHA1": "UB9scpDxeFjQe5tEthuR4zCLRu4=",
			"path": "github.com/golang/protobuf/ptypes/any",
			"revision": "1e59b77b52bf8e4b449a57e6f79f21226d571845",
			"revisionTime": "2017-11-13T18:07:20Z"
		},
		{
			"checksumSHA1": "hUjAj0dheFVDl84BAnSWj9qy2iY=",
			"path": "github.com/golang/protobuf/ptypes/duration",
			"revision": "1e59b77b52bf8e4b449a57e6f79f21226d571845",
			"revisionTime": "2017-11-13T18:07:20Z"
		},
		{
			"checksumSHA1": "O2ItP5rmfrgxPufhjJXbFlXuyL8=",
			"path": "github.com/golang/protobuf/ptypes/timestamp",
			"revision": "1e59b77b52bf8e4b449a57e6f79f21226d571845",
			"revisionTime": "2017-11-13T18:07:20Z"
		},
		{
			"checksumSHA1": "h1d2lPZf6j2dW/mIqVnd1RdykDo=",
			"path": "github.com/golang/snappy",
			"revision": "2e65f85255dbc3072edf28d6b5b8efc472979f5a",
			"revisionTime": "2018-05-18T05:39:59Z"
		},
		{
			"checksumSHA1": "ByRdQMv2yl16W6Tp9gUW1nNmpuI=",
			"path": "github.com/hashicorp/errwrap",
			"revision": "8a6fb523712970c966eefc6b39ed2c5e74880354",
			"revisionTime": "2018-08-24T00:39:10Z",
			"version": "v1.0.0",
			"versionExact": "v1.0.0"
		},
		{
			"checksumSHA1": "Ihile6rE76J6SivxECovHgMROxw=",
			"path": "github.com/hashicorp/go-cleanhttp",
			"revision": "e8ab9daed8d1ddd2d3c4efba338fe2eeae2e4f18",
			"revisionTime": "2018-08-30T03:37:06Z",
			"version": "v0.5.0",
			"versionExact": "v0.5.0"
		},
		{
			"checksumSHA1": "fvjFEz5PBN1m9ALWf9UuLgTFWLg=",
			"path": "github.com/hashicorp/go-getter",
			"revision": "90bb99a48d86cf1d327cee9968f7428f90ba13c1",
			"revisionTime": "2018-03-27T01:01:14Z"
		},
		{
			"checksumSHA1": "9J+kDr29yDrwsdu2ULzewmqGjpA=",
			"path": "github.com/hashicorp/go-getter/helper/url",
			"revision": "90bb99a48d86cf1d327cee9968f7428f90ba13c1",
			"revisionTime": "2018-03-27T01:01:14Z"
		},
		{
			"checksumSHA1": "AA0aYmdg4pb5gPCUSXg8iPzxLag=",
			"path": "github.com/hashicorp/go-hclog",
			"revision": "ca137eb4b4389c9bc6f1a6d887f056bf16c00510",
			"revisionTime": "2017-10-05T15:17:51Z"
		},
		{
			"checksumSHA1": "cFcwn0Zxefithm9Q9DioRNcGbqg=",
			"path": "github.com/hashicorp/go-multierror",
			"revision": "886a7fbe3eb1c874d46f623bfa70af45f425b3d1",
			"revisionTime": "2018-08-24T00:40:42Z",
			"version": "v1.0.0",
			"versionExact": "v1.0.0"
		},
		{
			"checksumSHA1": "R6me0jVmcT/OPo80Fe0qo5fRwHc=",
			"path": "github.com/hashicorp/go-plugin",
			"revision": "a5174f84d7f8ff00fb07ab4ef1f380d32eee0e63",
			"revisionTime": "2017-08-16T15:18:19Z"
		},
		{
			"checksumSHA1": "0daDqRBckum49dBVYduwjaoObgU=",
			"path": "github.com/hashicorp/go-safetemp",
			"revision": "c9a55de4fe06c920a71964b53cfe3dd293a3c743",
			"revisionTime": "2018-08-28T16:41:30Z",
			"version": "v1.0.0",
			"versionExact": "v1.0.0"
		},
		{
			"checksumSHA1": "Kjansj6ZDJrWKNS1BJpg+z7OBnI=",
			"path": "github.com/hashicorp/go-uuid",
			"revision": "de160f5c59f693fed329e73e291bb751fe4ea4dc",
			"revisionTime": "2018-08-30T03:27:00Z",
			"version": "v1.0.0",
			"versionExact": "v1.0.0"
		},
		{
			"checksumSHA1": "r0pj5dMHCghpaQZ3f1BRGoKiSWw=",
			"path": "github.com/hashicorp/go-version",
			"revision": "b5a281d3160aa11950a6182bd9a9dc2cb1e02d50",
			"revisionTime": "2018-08-24T00:43:55Z",
			"version": "v1.0.0",
			"versionExact": "v1.0.0"
		},
		{
			"checksumSHA1": "o3XZZdOnSnwQSpYw215QV75ZDeI=",
			"path": "github.com/hashicorp/hcl",
			"revision": "a4b07c25de5ff55ad3b8936cea69a79a3d95a855",
			"revisionTime": "2017-05-04T19:02:34Z"
		},
		{
			"checksumSHA1": "XQmjDva9JCGGkIecOgwtBEMCJhU=",
			"path": "github.com/hashicorp/hcl/hcl/ast",
			"revision": "a4b07c25de5ff55ad3b8936cea69a79a3d95a855",
			"revisionTime": "2017-05-04T19:02:34Z"
		},
		{
			"checksumSHA1": "teokXoyRXEJ0vZHOWBD11l5YFNI=",
			"path": "github.com/hashicorp/hcl/hcl/parser",
			"revision": "a4b07c25de5ff55ad3b8936cea69a79a3d95a855",
			"revisionTime": "2017-05-04T19:02:34Z"
		},
		{
			"checksumSHA1": "z6wdP4mRw4GVjShkNHDaOWkbxS0=",
			"path": "github.com/hashicorp/hcl/hcl/scanner",
			"revision": "a4b07c25de5ff55ad3b8936cea69a79a3d95a855",
			"revisionTime": "2017-05-04T19:02:34Z"
		},
		{
			"checksumSHA1": "oS3SCN9Wd6D8/LG0Yx1fu84a7gI=",
			"path": "github.com/hashicorp/hcl/hcl/strconv",
			"revision": "a4b07c25de5ff55ad3b8936cea69a79a3d95a855",
			"revisionTime": "2017-05-04T19:02:34Z"
		},
		{
			"checksumSHA1": "c6yprzj06ASwCo18TtbbNNBHljA=",
			"path": "github.com/hashicorp/hcl/hcl/token",
			"revision": "a4b07c25de5ff55ad3b8936cea69a79a3d95a855",
			"revisionTime": "2017-05-04T19:02:34Z"
		},
		{
			"checksumSHA1": "PwlfXt7mFS8UYzWxOK5DOq0yxS0=",
			"path": "github.com/hashicorp/hcl/json/parser",
			"revision": "a4b07c25de5ff55ad3b8936cea69a79a3d95a855",
			"revisionTime": "2017-05-04T19:02:34Z"
		},
		{
			"checksumSHA1": "YdvFsNOMSWMLnY6fcliWQa0O5Fw=",
			"path": "github.com/hashicorp/hcl/json/scanner",
			"revision": "a4b07c25de5ff55ad3b8936cea69a79a3d95a855",
			"revisionTime": "2017-05-04T19:02:34Z"
		},
		{
			"checksumSHA1": "fNlXQCQEnb+B3k5UDL/r15xtSJY=",
			"path": "github.com/hashicorp/hcl/json/token",
			"revision": "a4b07c25de5ff55ad3b8936cea69a79a3d95a855",
			"revisionTime": "2017-05-04T19:02:34Z"
		},
		{
			"checksumSHA1": "6kxMiZSmgazD/CZgmnEeEMJSAOM=",
			"path": "github.com/hashicorp/hcl2/gohcl",
			"revision": "44bad6dbf5490f5da17ec991e664df3d017b706f",
			"revisionTime": "2017-10-03T23:27:34Z"
		},
		{
			"checksumSHA1": "TsNlThzf92FMwcnM4Fc0mArHroU=",
			"path": "github.com/hashicorp/hcl2/hcl",
			"revision": "44bad6dbf5490f5da17ec991e664df3d017b706f",
			"revisionTime": "2017-10-03T23:27:34Z"
		},
		{
			"checksumSHA1": "+Dv8V2cfl7Vy6rUklhXj5Cli8aU=",
			"path": "github.com/hashicorp/hcl2/hcl/hclsyntax",
			"revision": "44bad6dbf5490f5da17ec991e664df3d017b706f",
			"revisionTime": "2017-10-03T23:27:34Z"
		},
		{
			"checksumSHA1": "GAArMzjaoFNPa7HFnhjZmaeBZII=",
			"path": "github.com/hashicorp/hcl2/hcl/json",
			"revision": "44bad6dbf5490f5da17ec991e664df3d017b706f",
			"revisionTime": "2017-10-03T23:27:34Z"
		},
		{
			"checksumSHA1": "u6YPoPz3GflgHb1dN1YN8nCWAXY=",
			"path": "github.com/hashicorp/hcl2/hcldec",
			"revision": "44bad6dbf5490f5da17ec991e664df3d017b706f",
			"revisionTime": "2017-10-03T23:27:34Z"
		},
		{
			"checksumSHA1": "IzmftuG99BqNhbFGhxZaGwtiMtM=",
			"path": "github.com/hashicorp/hcl2/hclparse",
			"revision": "44bad6dbf5490f5da17ec991e664df3d017b706f",
			"revisionTime": "2017-10-03T23:27:34Z"
		},
		{
			"checksumSHA1": "M09yxoBoCEtG7EcHR8aEWLzMMJc=",
			"path": "github.com/hashicorp/hil",
			"revision": "fac2259da677551de1fb92b844c4d020a38d8468",
			"revisionTime": "2017-05-12T21:33:05Z"
		},
		{
			"checksumSHA1": "0S0KeBcfqVFYBPeZkuJ4fhQ5mCA=",
			"path": "github.com/hashicorp/hil/ast",
			"revision": "fac2259da677551de1fb92b844c4d020a38d8468",
			"revisionTime": "2017-05-12T21:33:05Z"
		},
		{
			"checksumSHA1": "P5PZ3k7SmqWmxgJ8Q0gLzeNpGhE=",
			"path": "github.com/hashicorp/hil/parser",
			"revision": "fac2259da677551de1fb92b844c4d020a38d8468",
			"revisionTime": "2017-05-12T21:33:05Z"
		},
		{
			"checksumSHA1": "DC1k5kOua4oFqmo+JRt0YzfP44o=",
			"path": "github.com/hashicorp/hil/scanner",
			"revision": "fac2259da677551de1fb92b844c4d020a38d8468",
			"revisionTime": "2017-05-12T21:33:05Z"
		},
		{
			"checksumSHA1": "v8LPIrksMLyWuVyNVJul0BbQONM=",
			"path": "github.com/hashicorp/logutils",
			"revision": "a335183dfd075f638afcc820c90591ca3c97eba6",
			"revisionTime": "2018-08-28T16:12:49Z",
			"version": "v1.0.0",
			"versionExact": "v1.0.0"
		},
		{
			"checksumSHA1": "MpMvoeVDNxeoOQTI+hUxt+0bHdY=",
			"path": "github.com/hashicorp/terraform/config",
			"revision": "48c1ae62b3e1f5e5bc1c2e9ab3e64c7b4b86a6a1",
			"revisionTime": "2018-10-15T19:04:37Z",
			"version": "v0.11.9-beta1",
			"versionExact": "v0.11.9-beta1"
		},
		{
			"checksumSHA1": "WzQP2WfiCYlaALKZVqEFsxZsG1o=",
			"path": "github.com/hashicorp/terraform/config/configschema",
			"revision": "48c1ae62b3e1f5e5bc1c2e9ab3e64c7b4b86a6a1",
			"revisionTime": "2018-10-15T19:04:37Z",
			"version": "v0.11.9-beta1",
			"versionExact": "v0.11.9-beta1"
		},
		{
			"checksumSHA1": "3V7300kyZF+AGy/cOKV0+P6M3LY=",
			"path": "github.com/hashicorp/terraform/config/hcl2shim",
			"revision": "48c1ae62b3e1f5e5bc1c2e9ab3e64c7b4b86a6a1",
			"revisionTime": "2018-10-15T19:04:37Z",
			"version": "v0.11.9-beta1",
			"versionExact": "v0.11.9-beta1"
		},
		{
			"checksumSHA1": "/5UEeukyNbbP/j80Jht10AZ+Law=",
			"path": "github.com/hashicorp/terraform/config/module",
			"revision": "48c1ae62b3e1f5e5bc1c2e9ab3e64c7b4b86a6a1",
			"revisionTime": "2018-10-15T19:04:37Z",
			"version": "v0.11.9-beta1",
			"versionExact": "v0.11.9-beta1"
		},
		{
			"checksumSHA1": "mPbjVPD2enEey45bP4M83W2AxlY=",
			"path": "github.com/hashicorp/terraform/dag",
			"revision": "48c1ae62b3e1f5e5bc1c2e9ab3e64c7b4b86a6a1",
			"revisionTime": "2018-10-15T19:04:37Z",
			"version": "v0.11.9-beta1",
			"versionExact": "v0.11.9-beta1"
		},
		{
			"checksumSHA1": "P8gNPDuOzmiK4Lz9xG7OBy4Rlm8=",
			"path": "github.com/hashicorp/terraform/flatmap",
			"revision": "48c1ae62b3e1f5e5bc1c2e9ab3e64c7b4b86a6a1",
			"revisionTime": "2018-10-15T19:04:37Z",
			"version": "v0.11.9-beta1",
			"versionExact": "v0.11.9-beta1"
		},
		{
			"checksumSHA1": "zx5DLo5aV0xDqxGTzSibXg7HHAA=",
			"path": "github.com/hashicorp/terraform/helper/acctest",
			"revision": "48c1ae62b3e1f5e5bc1c2e9ab3e64c7b4b86a6a1",
			"revisionTime": "2018-10-15T19:04:37Z",
			"version": "v0.11.9-beta1",
			"versionExact": "v0.11.9-beta1"
		},
		{
			"checksumSHA1": "uT6Q9RdSRAkDjyUgQlJ2XKJRab4=",
			"path": "github.com/hashicorp/terraform/helper/config",
			"revision": "48c1ae62b3e1f5e5bc1c2e9ab3e64c7b4b86a6a1",
			"revisionTime": "2018-10-15T19:04:37Z",
			"version": "v0.11.9-beta1",
			"versionExact": "v0.11.9-beta1"
		},
		{
			"checksumSHA1": "qVmQPoZmJ2w2OnaxIheWfuwun6g=",
			"path": "github.com/hashicorp/terraform/helper/customdiff",
			"revision": "48c1ae62b3e1f5e5bc1c2e9ab3e64c7b4b86a6a1",
			"revisionTime": "2018-10-15T19:04:37Z",
			"version": "v0.11.9-beta1",
			"versionExact": "v0.11.9-beta1"
		},
		{
			"checksumSHA1": "FH5eOEHfHgdxPC/JnfmCeSBk66U=",
			"path": "github.com/hashicorp/terraform/helper/encryption",
			"revision": "48c1ae62b3e1f5e5bc1c2e9ab3e64c7b4b86a6a1",
			"revisionTime": "2018-10-15T19:04:37Z",
			"version": "v0.11.9-beta1",
			"versionExact": "v0.11.9-beta1"
		},
		{
			"checksumSHA1": "KNvbU1r5jv0CBeQLnEtDoL3dRtc=",
			"path": "github.com/hashicorp/terraform/helper/hashcode",
			"revision": "48c1ae62b3e1f5e5bc1c2e9ab3e64c7b4b86a6a1",
			"revisionTime": "2018-10-15T19:04:37Z",
			"version": "v0.11.9-beta1",
			"versionExact": "v0.11.9-beta1"
		},
		{
			"checksumSHA1": "B267stWNQd0/pBTXHfI/tJsxzfc=",
			"path": "github.com/hashicorp/terraform/helper/hilmapstructure",
			"revision": "48c1ae62b3e1f5e5bc1c2e9ab3e64c7b4b86a6a1",
			"revisionTime": "2018-10-15T19:04:37Z",
			"version": "v0.11.9-beta1",
			"versionExact": "v0.11.9-beta1"
		},
		{
			"checksumSHA1": "j8XqkwLh2W3r3i6wnCRmve07BgI=",
			"path": "github.com/hashicorp/terraform/helper/logging",
			"revision": "48c1ae62b3e1f5e5bc1c2e9ab3e64c7b4b86a6a1",
			"revisionTime": "2018-10-15T19:04:37Z",
			"version": "v0.11.9-beta1",
			"versionExact": "v0.11.9-beta1"
		},
		{
			"checksumSHA1": "twkFd4x71kBnDfrdqO5nhs8dMOY=",
			"path": "github.com/hashicorp/terraform/helper/mutexkv",
			"revision": "48c1ae62b3e1f5e5bc1c2e9ab3e64c7b4b86a6a1",
			"revisionTime": "2018-10-15T19:04:37Z",
			"version": "v0.11.9-beta1",
			"versionExact": "v0.11.9-beta1"
		},
		{
			"checksumSHA1": "ImyqbHM/xe3eAT2moIjLI8ksuks=",
			"path": "github.com/hashicorp/terraform/helper/pathorcontents",
			"revision": "48c1ae62b3e1f5e5bc1c2e9ab3e64c7b4b86a6a1",
			"revisionTime": "2018-10-15T19:04:37Z",
			"version": "v0.11.9-beta1",
			"versionExact": "v0.11.9-beta1"
		},
		{
			"checksumSHA1": "ejnz+70aL76+An9FZymcUcg0lUU=",
			"path": "github.com/hashicorp/terraform/helper/resource",
			"revision": "48c1ae62b3e1f5e5bc1c2e9ab3e64c7b4b86a6a1",
			"revisionTime": "2018-10-15T19:04:37Z",
			"version": "v0.11.9-beta1",
			"versionExact": "v0.11.9-beta1"
		},
		{
			"checksumSHA1": "OOwTGBTHcUmQTPBdyscTMkjApbI=",
			"path": "github.com/hashicorp/terraform/helper/schema",
			"revision": "48c1ae62b3e1f5e5bc1c2e9ab3e64c7b4b86a6a1",
			"revisionTime": "2018-10-15T19:04:37Z",
			"version": "v0.11.9-beta1",
			"versionExact": "v0.11.9-beta1"
		},
		{
			"checksumSHA1": "Fzbv+N7hFXOtrR6E7ZcHT3jEE9s=",
			"path": "github.com/hashicorp/terraform/helper/structure",
			"revision": "48c1ae62b3e1f5e5bc1c2e9ab3e64c7b4b86a6a1",
			"revisionTime": "2018-10-15T19:04:37Z",
			"version": "v0.11.9-beta1",
			"versionExact": "v0.11.9-beta1"
		},
		{
			"checksumSHA1": "nEC56vB6M60BJtGPe+N9rziHqLg=",
			"path": "github.com/hashicorp/terraform/helper/validation",
			"revision": "48c1ae62b3e1f5e5bc1c2e9ab3e64c7b4b86a6a1",
			"revisionTime": "2018-10-15T19:04:37Z",
			"version": "v0.11.9-beta1",
			"versionExact": "v0.11.9-beta1"
		},
		{
			"checksumSHA1": "kD1ayilNruf2cES1LDfNZjYRscQ=",
			"path": "github.com/hashicorp/terraform/httpclient",
			"revision": "48c1ae62b3e1f5e5bc1c2e9ab3e64c7b4b86a6a1",
			"revisionTime": "2018-10-15T19:04:37Z",
			"version": "v0.11.9-beta1",
			"versionExact": "v0.11.9-beta1"
		},
		{
			"checksumSHA1": "yFWmdS6yEJZpRJzUqd/mULqCYGk=",
			"path": "github.com/hashicorp/terraform/moduledeps",
			"revision": "48c1ae62b3e1f5e5bc1c2e9ab3e64c7b4b86a6a1",
			"revisionTime": "2018-10-15T19:04:37Z",
			"version": "v0.11.9-beta1",
			"versionExact": "v0.11.9-beta1"
		},
		{
			"checksumSHA1": "DqaoG++NXRCfvH/OloneLWrM+3k=",
			"path": "github.com/hashicorp/terraform/plugin",
			"revision": "48c1ae62b3e1f5e5bc1c2e9ab3e64c7b4b86a6a1",
			"revisionTime": "2018-10-15T19:04:37Z",
			"version": "v0.11.9-beta1",
			"versionExact": "v0.11.9-beta1"
		},
		{
			"checksumSHA1": "tx5xrdiUWdAHqoRV5aEfALgT1aU=",
			"path": "github.com/hashicorp/terraform/plugin/discovery",
			"revision": "48c1ae62b3e1f5e5bc1c2e9ab3e64c7b4b86a6a1",
			"revisionTime": "2018-10-15T19:04:37Z",
			"version": "v0.11.9-beta1",
			"versionExact": "v0.11.9-beta1"
		},
		{
			"checksumSHA1": "dD3uZ27A7V6r2ZcXabXbUwOxD2E=",
			"path": "github.com/hashicorp/terraform/registry",
			"revision": "48c1ae62b3e1f5e5bc1c2e9ab3e64c7b4b86a6a1",
			"revisionTime": "2018-10-15T19:04:37Z",
			"version": "v0.11.9-beta1",
			"versionExact": "v0.11.9-beta1"
		},
		{
			"checksumSHA1": "cR87P4V5aiEfvF+1qoBi2JQyQS4=",
			"path": "github.com/hashicorp/terraform/registry/regsrc",
			"revision": "48c1ae62b3e1f5e5bc1c2e9ab3e64c7b4b86a6a1",
			"revisionTime": "2018-10-15T19:04:37Z",
			"version": "v0.11.9-beta1",
			"versionExact": "v0.11.9-beta1"
		},
		{
			"checksumSHA1": "y9IXgIJQq9XNy1zIYUV2Kc0KsnA=",
			"path": "github.com/hashicorp/terraform/registry/response",
			"revision": "48c1ae62b3e1f5e5bc1c2e9ab3e64c7b4b86a6a1",
			"revisionTime": "2018-10-15T19:04:37Z",
			"version": "v0.11.9-beta1",
			"versionExact": "v0.11.9-beta1"
		},
		{
			"checksumSHA1": "VXlzRRDVOqeMvnnrbUcR9H64OA4=",
			"path": "github.com/hashicorp/terraform/svchost",
			"revision": "48c1ae62b3e1f5e5bc1c2e9ab3e64c7b4b86a6a1",
			"revisionTime": "2018-10-15T19:04:37Z",
			"version": "v0.11.9-beta1",
			"versionExact": "v0.11.9-beta1"
		},
		{
			"checksumSHA1": "o6CMncmy6Q2F+r13sEOeT6R9GF8=",
			"path": "github.com/hashicorp/terraform/svchost/auth",
			"revision": "48c1ae62b3e1f5e5bc1c2e9ab3e64c7b4b86a6a1",
			"revisionTime": "2018-10-15T19:04:37Z",
			"version": "v0.11.9-beta1",
			"versionExact": "v0.11.9-beta1"
		},
		{
			"checksumSHA1": "uEzjKyPvbd8k5VGdgn4b/2rDDi0=",
			"path": "github.com/hashicorp/terraform/svchost/disco",
			"revision": "48c1ae62b3e1f5e5bc1c2e9ab3e64c7b4b86a6a1",
			"revisionTime": "2018-10-15T19:04:37Z",
			"version": "v0.11.9-beta1",
			"versionExact": "v0.11.9-beta1"
		},
		{
			"checksumSHA1": "SJ9F1euNPxacFDFaic/Ks4SUUzw=",
			"path": "github.com/hashicorp/terraform/terraform",
			"revision": "48c1ae62b3e1f5e5bc1c2e9ab3e64c7b4b86a6a1",
			"revisionTime": "2018-10-15T19:04:37Z",
			"version": "v0.11.9-beta1",
			"versionExact": "v0.11.9-beta1"
		},
		{
			"checksumSHA1": "+K+oz9mMTmQMxIA3KVkGRfjvm9I=",
			"path": "github.com/hashicorp/terraform/tfdiags",
			"revision": "48c1ae62b3e1f5e5bc1c2e9ab3e64c7b4b86a6a1",
			"revisionTime": "2018-10-15T19:04:37Z",
			"version": "v0.11.9-beta1",
			"versionExact": "v0.11.9-beta1"
		},
		{
			"checksumSHA1": "WJiYLbmIspnkzrhPRAHB6H9JE7g=",
			"path": "github.com/hashicorp/terraform/version",
			"revision": "48c1ae62b3e1f5e5bc1c2e9ab3e64c7b4b86a6a1",
			"revisionTime": "2018-10-15T19:04:37Z",
			"version": "v0.11.9-beta1",
			"versionExact": "v0.11.9-beta1"
		},
		{
			"checksumSHA1": "bSdPFOHaTwEvM4PIvn0PZfn75jM=",
			"path": "github.com/hashicorp/vault/helper/compressutil",
			"revision": "e21712a687889de1125e0a12a980420b1a4f72d3",
			"revisionTime": "2018-07-25T14:15:52Z",
			"version": "v0.10.4",
			"versionExact": "v0.10.4"
		},
		{
			"checksumSHA1": "POgkM3GrjRFw6H3sw95YNEs552A=",
			"path": "github.com/hashicorp/vault/helper/jsonutil",
			"revision": "e21712a687889de1125e0a12a980420b1a4f72d3",
			"revisionTime": "2018-07-25T14:15:52Z",
			"version": "v0.10.4",
			"versionExact": "v0.10.4"
		},
		{
			"checksumSHA1": "EPOFuDrCcLPwHZNgaCve5N7i2wU=",
			"path": "github.com/hashicorp/vault/helper/pgpkeys",
			"revision": "e21712a687889de1125e0a12a980420b1a4f72d3",
			"revisionTime": "2018-07-25T14:15:52Z",
			"version": "v0.10.4",
			"versionExact": "v0.10.4"
		},
		{
			"checksumSHA1": "ZhK6IO2XN81Y+3RAjTcVm1Ic7oU=",
			"path": "github.com/hashicorp/yamux",
			"revision": "d1caa6c97c9fc1cc9e83bbe34d0603f9ff0ce8bd",
			"revisionTime": "2016-07-20T23:31:40Z"
		},
		{
			"checksumSHA1": "x+4RAiAczFwq+qsWJUEb9oRpgjM=",
			"path": "github.com/jen20/awspolicyequivalence",
			"revision": "9ebbf3c225b2b9da629263e13c3015a5de7965d1",
			"revisionTime": "2018-08-29T22:45:56Z",
			"version": "v1.0.0",
			"versionExact": "v1.0.0"
		},
		{
			"checksumSHA1": "0ZrwvB6KoGPj2PoDNSEJwxQ6Mog=",
			"comment": "0.2.2-2-gc01cf91",
			"path": "github.com/jmespath/go-jmespath",
			"revision": "bd40a432e4c76585ef6b72d3fd96fb9b6dc7b68d",
			"revisionTime": "2016-08-03T19:07:31Z"
		},
		{
			"checksumSHA1": "VJk3rOWfxEV9Ilig5lgzH1qg8Ss=",
			"path": "github.com/keybase/go-crypto/brainpool",
			"revision": "93f5b35093ba15e0f86e412cc5c767d5c10c15fd",
			"revisionTime": "2016-10-04T15:35:44Z"
		},
		{
			"checksumSHA1": "rnRjEJs5luF+DIXp2J6LFcQk8Gg=",
			"path": "github.com/keybase/go-crypto/cast5",
			"revision": "93f5b35093ba15e0f86e412cc5c767d5c10c15fd",
			"revisionTime": "2016-10-04T15:35:44Z"
		},
		{
			"checksumSHA1": "RKwVWtzsYFaWX8gw0/LVrDGt2uw=",
			"path": "github.com/keybase/go-crypto/openpgp",
			"revision": "93f5b35093ba15e0f86e412cc5c767d5c10c15fd",
			"revisionTime": "2016-10-04T15:35:44Z"
		},
		{
			"checksumSHA1": "y61I7+hCekP1Rk0qxgUQ+iozXak=",
			"path": "github.com/keybase/go-crypto/openpgp/armor",
			"revision": "93f5b35093ba15e0f86e412cc5c767d5c10c15fd",
			"revisionTime": "2016-10-04T15:35:44Z"
		},
		{
			"checksumSHA1": "uxXG9IC/XF8jwwvZUbW65+x8/+M=",
			"path": "github.com/keybase/go-crypto/openpgp/elgamal",
			"revision": "93f5b35093ba15e0f86e412cc5c767d5c10c15fd",
			"revisionTime": "2016-10-04T15:35:44Z"
		},
		{
			"checksumSHA1": "EyUf82Yknzc75m8RcA21CNQINw0=",
			"path": "github.com/keybase/go-crypto/openpgp/errors",
			"revision": "93f5b35093ba15e0f86e412cc5c767d5c10c15fd",
			"revisionTime": "2016-10-04T15:35:44Z"
		},
		{
			"checksumSHA1": "8JashgD7DyCk3ZIzk69PGmbwbFs=",
			"path": "github.com/keybase/go-crypto/openpgp/packet",
			"revision": "93f5b35093ba15e0f86e412cc5c767d5c10c15fd",
			"revisionTime": "2016-10-04T15:35:44Z"
		},
		{
			"checksumSHA1": "BGDxg1Xtsz0DSPzdQGJLLQqfYc8=",
			"path": "github.com/keybase/go-crypto/openpgp/s2k",
			"revision": "93f5b35093ba15e0f86e412cc5c767d5c10c15fd",
			"revisionTime": "2016-10-04T15:35:44Z"
		},
		{
			"checksumSHA1": "rE3pp7b3gfcmBregzpIvN5IdFhY=",
			"path": "github.com/keybase/go-crypto/rsa",
			"revision": "93f5b35093ba15e0f86e412cc5c767d5c10c15fd",
			"revisionTime": "2016-10-04T15:35:44Z"
		},
		{
			"checksumSHA1": "AZO2VGorXTMDiSVUih3k73vORHY=",
			"path": "github.com/mattn/go-isatty",
			"revision": "6ca4dbf54d38eea1a992b3c722a76a5d1c4cb25c",
			"revisionTime": "2017-11-07T05:05:31Z",
			"version": "v0.0.4",
			"versionExact": "v0.0.4"
		},
		{
			"checksumSHA1": "jXakiCRizt6jtyeGh+DeuA76Bh0=",
			"path": "github.com/mitchellh/cli",
			"revision": "8a539dbef410aa4191e0bcc7a6246c104b313009",
			"revisionTime": "2017-08-03T04:29:10Z"
		},
		{
			"checksumSHA1": "gpgfDOKGUOP/h+j1cM7T36NZFTQ=",
			"path": "github.com/mitchellh/copystructure",
			"revision": "9a1b6f44e8da0e0e374624fb0a825a231b00c537",
			"revisionTime": "2018-08-24T00:35:38Z",
			"version": "v1.0.0",
			"versionExact": "v1.0.0"
		},
		{
			"checksumSHA1": "a58zUNtDH/gEd6F6KI3FqT2iEo0=",
			"path": "github.com/mitchellh/go-homedir",
			"revision": "ae18d6b8b3205b561c79e8e5f69bff09736185f4",
			"revisionTime": "2018-08-24T00:42:36Z",
			"version": "v1.0.0",
			"versionExact": "v1.0.0"
		},
		{
			"checksumSHA1": "bDdhmDk8q6utWrccBhEOa6IoGkE=",
			"path": "github.com/mitchellh/go-testing-interface",
			"revision": "a61a99592b77c9ba629d254a693acffaeb4b7e28",
			"revisionTime": "2017-10-04T22:19:16Z"
		},
		{
			"checksumSHA1": "2gW/SeTAbHsmAdoDes4DksvqTj4=",
			"path": "github.com/mitchellh/go-wordwrap",
			"revision": "9e67c67572bc5dd02aef930e2b0ae3c02a4b5a5c",
			"revisionTime": "2018-08-28T14:53:44Z",
			"version": "v1.0.0",
			"versionExact": "v1.0.0"
		},
		{
			"checksumSHA1": "gOIe6F97Mcq/PwZjG38FkxervzE=",
			"path": "github.com/mitchellh/hashstructure",
			"revision": "a38c50148365edc8df43c1580c48fb2b3a1e9cd7",
			"revisionTime": "2018-08-28T14:53:49Z",
			"version": "v1.0.0",
			"versionExact": "v1.0.0"
		},
		{
			"checksumSHA1": "MlX15lJuV8DYARX5RJY8rqrSEWQ=",
			"path": "github.com/mitchellh/mapstructure",
			"revision": "53818660ed4955e899c0bcafa97299a388bd7c8e",
			"revisionTime": "2017-03-07T20:11:23Z"
		},
		{
			"checksumSHA1": "nxuST3bjBv5uDVPzrX9wdruOwv0=",
			"path": "github.com/mitchellh/reflectwalk",
			"revision": "eecee6c969c02c8cc2ae48e1e269843ae8590796",
			"revisionTime": "2018-08-24T00:34:11Z",
			"version": "v1.0.0",
			"versionExact": "v1.0.0"
		},
		{
			"checksumSHA1": "6OEUkwOM0qgI6YxR+BDEn6YMvpU=",
			"path": "github.com/posener/complete",
			"revision": "f4461a52b6329c11190f11fe3384ec8aa964e21c",
			"revisionTime": "2017-07-30T19:30:24Z"
		},
		{
			"checksumSHA1": "NB7uVS0/BJDmNu68vPAlbrq4TME=",
			"path": "github.com/posener/complete/cmd",
			"revision": "f4461a52b6329c11190f11fe3384ec8aa964e21c",
			"revisionTime": "2017-07-30T19:30:24Z"
		},
		{
			"checksumSHA1": "kuS9vs+TMQzTGzXteL6EZ5HuKrU=",
			"path": "github.com/posener/complete/cmd/install",
			"revision": "f4461a52b6329c11190f11fe3384ec8aa964e21c",
			"revisionTime": "2017-07-30T19:30:24Z"
		},
		{
			"checksumSHA1": "DMo94FwJAm9ZCYCiYdJU2+bh4no=",
			"path": "github.com/posener/complete/match",
			"revision": "f4461a52b6329c11190f11fe3384ec8aa964e21c",
			"revisionTime": "2017-07-30T19:30:24Z"
		},
		{
			"checksumSHA1": "vCogt04lbcE8fUgvRCOaZQUo+Pk=",
			"path": "github.com/pquerna/otp",
			"revision": "be78767b3e392ce45ea73444451022a6fc32ad0d",
			"revisionTime": "2018-08-13T14:46:49Z"
		},
		{
			"checksumSHA1": "Rpx/4T1X/tZgHG56AJ6G8nPk7Gw=",
			"path": "github.com/pquerna/otp/hotp",
			"revision": "be78767b3e392ce45ea73444451022a6fc32ad0d",
			"revisionTime": "2018-08-13T14:46:49Z"
		},
		{
			"checksumSHA1": "OvSOUZb554+cPpvBOK4kEjv2ZpE=",
			"path": "github.com/pquerna/otp/totp",
			"revision": "be78767b3e392ce45ea73444451022a6fc32ad0d",
			"revisionTime": "2018-08-13T14:46:49Z"
		},
		{
			"checksumSHA1": "EUR26b2t3XDPxiEMwDBtn8Ajp8A=",
			"path": "github.com/terraform-providers/terraform-provider-template/template",
			"revision": "38db8c17785b8a21666fe6c784682186f0c172ed",
			"revisionTime": "2017-06-21T15:27:00Z",
			"version": "v0.1.1",
			"versionExact": "v0.1.1"
		},
		{
			"checksumSHA1": "519bsJW8eD/VZN/d1AfLYziNT3w=",
			"path": "github.com/terraform-providers/terraform-provider-tls/tls",
			"revision": "ce653893fc49a0459f8f8e7f59295d5c81d5f1ef",
			"revisionTime": "2017-06-21T10:02:45Z",
			"version": "v0.1.0",
			"versionExact": "v0.1.0"
		},
		{
			"checksumSHA1": "qgMa75aMGbkFY0jIqqqgVnCUoNA=",
			"path": "github.com/ulikunitz/xz",
			"revision": "0c6b41e72360850ca4f98dc341fd999726ea007f",
			"revisionTime": "2017-06-05T21:53:11Z",
			"version": "v0.5.4",
			"versionExact": "v0.5.4"
		},
		{
			"checksumSHA1": "vjnTkzNrMs5Xj6so/fq0mQ6dT1c=",
			"path": "github.com/ulikunitz/xz/internal/hash",
			"revision": "0c6b41e72360850ca4f98dc341fd999726ea007f",
			"revisionTime": "2017-06-05T21:53:11Z",
			"version": "v0.5.4",
			"versionExact": "v0.5.4"
		},
		{
			"checksumSHA1": "m0pm57ASBK/CTdmC0ppRHO17mBs=",
			"path": "github.com/ulikunitz/xz/internal/xlog",
			"revision": "0c6b41e72360850ca4f98dc341fd999726ea007f",
			"revisionTime": "2017-06-05T21:53:11Z",
			"version": "v0.5.4",
			"versionExact": "v0.5.4"
		},
		{
			"checksumSHA1": "2vZw6zc8xuNlyVz2QKvdlNSZQ1U=",
			"path": "github.com/ulikunitz/xz/lzma",
			"revision": "0c6b41e72360850ca4f98dc341fd999726ea007f",
			"revisionTime": "2017-06-05T21:53:11Z",
			"version": "v0.5.4",
			"versionExact": "v0.5.4"
		},
		{
			"checksumSHA1": "TudZOVOvOvR5zw7EFbvD3eZpmLI=",
			"path": "github.com/zclconf/go-cty/cty",
			"revision": "709e4033eeb037dc543dbc2048065dfb814ce316",
			"revisionTime": "2018-01-06T05:58:34Z"
		},
		{
			"checksumSHA1": "IjvfMUZ9S1L1NM0haXwMfKzkyvM=",
			"path": "github.com/zclconf/go-cty/cty/convert",
			"revision": "709e4033eeb037dc543dbc2048065dfb814ce316",
			"revisionTime": "2018-01-06T05:58:34Z"
		},
		{
			"checksumSHA1": "TU21yqpRZdbEbH8pp4I5YsQa00E=",
			"path": "github.com/zclconf/go-cty/cty/function",
			"revision": "709e4033eeb037dc543dbc2048065dfb814ce316",
			"revisionTime": "2018-01-06T05:58:34Z"
		},
		{
			"checksumSHA1": "Ke4kpRBTSophcLSCrusR8XxSC0Y=",
			"path": "github.com/zclconf/go-cty/cty/function/stdlib",
			"revision": "709e4033eeb037dc543dbc2048065dfb814ce316",
			"revisionTime": "2018-01-06T05:58:34Z"
		},
		{
			"checksumSHA1": "tmCzwfNXOEB1sSO7TKVzilb2vjA=",
			"path": "github.com/zclconf/go-cty/cty/gocty",
			"revision": "709e4033eeb037dc543dbc2048065dfb814ce316",
			"revisionTime": "2018-01-06T05:58:34Z"
		},
		{
			"checksumSHA1": "1ApmO+Q33+Oem/3f6BU6sztJWNc=",
			"path": "github.com/zclconf/go-cty/cty/json",
			"revision": "709e4033eeb037dc543dbc2048065dfb814ce316",
			"revisionTime": "2018-01-06T05:58:34Z"
		},
		{
			"checksumSHA1": "gH4rRyzIQknMIXAJfpvC04KTsME=",
			"path": "github.com/zclconf/go-cty/cty/set",
			"revision": "709e4033eeb037dc543dbc2048065dfb814ce316",
			"revisionTime": "2018-01-06T05:58:34Z"
		},
		{
			"checksumSHA1": "oCH3J96RWvO8W4xjix47PModpio=",
			"path": "golang.org/x/crypto/bcrypt",
			"revision": "b3c9a1d25cfbbbab0ff4780b71c4f54e6e92a0de",
			"revisionTime": "2018-01-09T18:05:24Z"
		},
		{
			"checksumSHA1": "oVPHWesOmZ02vLq2fglGvf+AMgk=",
			"path": "golang.org/x/crypto/blowfish",
			"revision": "b3c9a1d25cfbbbab0ff4780b71c4f54e6e92a0de",
			"revisionTime": "2018-01-09T18:05:24Z"
		},
		{
			"checksumSHA1": "TT1rac6kpQp2vz24m5yDGUNQ/QQ=",
			"path": "golang.org/x/crypto/cast5",
			"revision": "b3c9a1d25cfbbbab0ff4780b71c4f54e6e92a0de",
			"revisionTime": "2018-01-09T18:05:24Z"
		},
		{
			"checksumSHA1": "IQkUIOnvlf0tYloFx9mLaXSvXWQ=",
			"path": "golang.org/x/crypto/curve25519",
			"revision": "b3c9a1d25cfbbbab0ff4780b71c4f54e6e92a0de",
			"revisionTime": "2018-01-09T18:05:24Z"
		},
		{
			"checksumSHA1": "1hwn8cgg4EVXhCpJIqmMbzqnUo0=",
			"path": "golang.org/x/crypto/ed25519",
			"revision": "b3c9a1d25cfbbbab0ff4780b71c4f54e6e92a0de",
			"revisionTime": "2018-01-09T18:05:24Z"
		},
		{
			"checksumSHA1": "LXFcVx8I587SnWmKycSDEq9yvK8=",
			"path": "golang.org/x/crypto/ed25519/internal/edwards25519",
			"revision": "b3c9a1d25cfbbbab0ff4780b71c4f54e6e92a0de",
			"revisionTime": "2018-01-09T18:05:24Z"
		},
		{
			"checksumSHA1": "ooU7jaiYSUKlg5BVllI8lsq+5Qk=",
			"path": "golang.org/x/crypto/openpgp",
			"revision": "b3c9a1d25cfbbbab0ff4780b71c4f54e6e92a0de",
			"revisionTime": "2018-01-09T18:05:24Z"
		},
		{
			"checksumSHA1": "olOKkhrdkYQHZ0lf1orrFQPQrv4=",
			"path": "golang.org/x/crypto/openpgp/armor",
			"revision": "b3c9a1d25cfbbbab0ff4780b71c4f54e6e92a0de",
			"revisionTime": "2018-01-09T18:05:24Z"
		},
		{
			"checksumSHA1": "eo/KtdjieJQXH7Qy+faXFcF70ME=",
			"path": "golang.org/x/crypto/openpgp/elgamal",
			"revision": "b3c9a1d25cfbbbab0ff4780b71c4f54e6e92a0de",
			"revisionTime": "2018-01-09T18:05:24Z"
		},
		{
			"checksumSHA1": "rlxVSaGgqdAgwblsErxTxIfuGfg=",
			"path": "golang.org/x/crypto/openpgp/errors",
			"revision": "b3c9a1d25cfbbbab0ff4780b71c4f54e6e92a0de",
			"revisionTime": "2018-01-09T18:05:24Z"
		},
		{
			"checksumSHA1": "Pq88+Dgh04UdXWZN6P+bLgYnbRc=",
			"path": "golang.org/x/crypto/openpgp/packet",
			"revision": "b3c9a1d25cfbbbab0ff4780b71c4f54e6e92a0de",
			"revisionTime": "2018-01-09T18:05:24Z"
		},
		{
			"checksumSHA1": "s2qT4UwvzBSkzXuiuMkowif1Olw=",
			"path": "golang.org/x/crypto/openpgp/s2k",
			"revision": "b3c9a1d25cfbbbab0ff4780b71c4f54e6e92a0de",
			"revisionTime": "2018-01-09T18:05:24Z"
		},
		{
			"checksumSHA1": "NHjGg73p5iGZ+7tflJ4cVABNmKE=",
			"path": "golang.org/x/crypto/ssh",
			"revision": "b3c9a1d25cfbbbab0ff4780b71c4f54e6e92a0de",
			"revisionTime": "2018-01-09T18:05:24Z"
		},
		{
			"checksumSHA1": "GtamqiJoL7PGHsN454AoffBFMa8=",
			"path": "golang.org/x/net/context",
			"revision": "4b14673ba32bee7f5ac0f990a48f033919fd418b",
			"revisionTime": "2017-09-15T10:16:46Z"
		},
		{
			"checksumSHA1": "vqc3a+oTUGX8PmD0TS+qQ7gmN8I=",
			"path": "golang.org/x/net/html",
			"revision": "f5079bd7f6f74e23c4d65efa0f4ce14cbd6a3c0f",
			"revisionTime": "2017-07-19T21:11:51Z"
		},
		{
			"checksumSHA1": "z79z5msRzgU48FCZxSuxfU8b4rs=",
			"path": "golang.org/x/net/html/atom",
			"revision": "f5079bd7f6f74e23c4d65efa0f4ce14cbd6a3c0f",
			"revisionTime": "2017-07-19T21:11:51Z"
		},
		{
			"checksumSHA1": "SHTyxlWxNjRwA7o3AiBM87PawSA=",
			"path": "golang.org/x/net/http2",
			"revision": "4b14673ba32bee7f5ac0f990a48f033919fd418b",
			"revisionTime": "2017-09-15T10:16:46Z"
		},
		{
			"checksumSHA1": "ezWhc7n/FtqkLDQKeU2JbW+80tE=",
			"path": "golang.org/x/net/http2/hpack",
			"revision": "4b14673ba32bee7f5ac0f990a48f033919fd418b",
			"revisionTime": "2017-09-15T10:16:46Z"
		},
		{
			"checksumSHA1": "H181RWl7GTS90aCWW6v4atV3pAg=",
			"path": "golang.org/x/net/idna",
			"revision": "4b14673ba32bee7f5ac0f990a48f033919fd418b",
			"revisionTime": "2017-09-15T10:16:46Z"
		},
		{
			"checksumSHA1": "UxahDzW2v4mf/+aFxruuupaoIwo=",
			"path": "golang.org/x/net/internal/timeseries",
			"revision": "4b14673ba32bee7f5ac0f990a48f033919fd418b",
			"revisionTime": "2017-09-15T10:16:46Z"
		},
		{
			"checksumSHA1": "3xyuaSNmClqG4YWC7g0isQIbUTc=",
			"path": "golang.org/x/net/lex/httplex",
			"revision": "4b14673ba32bee7f5ac0f990a48f033919fd418b",
			"revisionTime": "2017-09-15T10:16:46Z"
		},
		{
			"checksumSHA1": "u/r66lwYfgg682u5hZG7/E7+VCY=",
			"path": "golang.org/x/net/trace",
			"revision": "4b14673ba32bee7f5ac0f990a48f033919fd418b",
			"revisionTime": "2017-09-15T10:16:46Z"
		},
		{
			"checksumSHA1": "NqlOcIqzDg46JUFFXqZdKUER0B0=",
			"path": "golang.org/x/sys/unix",
			"revision": "d8f5ea21b9295e315e612b4bcf4bedea93454d4d",
			"revisionTime": "2017-08-03T09:04:06Z"
		},
		{
			"checksumSHA1": "tltivJ/uj/lqLk05IqGfCv2F/E8=",
			"path": "golang.org/x/text/secure/bidirule",
			"revision": "6eab0e8f74e86c598ec3b6fad4888e0c11482d48",
			"revisionTime": "2017-09-27T13:34:20Z"
		},
		{
			"checksumSHA1": "ziMb9+ANGRJSSIuxYdRbA+cDRBQ=",
			"path": "golang.org/x/text/transform",
			"revision": "6eab0e8f74e86c598ec3b6fad4888e0c11482d48",
			"revisionTime": "2017-09-27T13:34:20Z"
		},
		{
			"checksumSHA1": "iB6/RoQIzBaZxVi+t7tzbkwZTlo=",
			"path": "golang.org/x/text/unicode/bidi",
			"revision": "6eab0e8f74e86c598ec3b6fad4888e0c11482d48",
			"revisionTime": "2017-09-27T13:34:20Z"
		},
		{
			"checksumSHA1": "km/8bLtOpIP7sua4MnEmiSDYTAE=",
			"path": "golang.org/x/text/unicode/norm",
			"revision": "6eab0e8f74e86c598ec3b6fad4888e0c11482d48",
			"revisionTime": "2017-09-27T13:34:20Z"
		},
		{
			"checksumSHA1": "Tc3BU26zThLzcyqbVtiSEp7EpU8=",
			"path": "google.golang.org/genproto/googleapis/rpc/status",
			"revision": "f676e0f3ac6395ff1a529ae59a6670878a8371a6",
			"revisionTime": "2017-10-02T23:26:14Z"
		},
		{
			"checksumSHA1": "7JepG/D1rIwHGPYpcTUc5RLdNiQ=",
			"path": "google.golang.org/grpc",
			"revision": "b5eab4ccac6df282ff981436a5a87554d7377c75",
			"revisionTime": "2017-10-25T22:59:19Z"
		},
		{
			"checksumSHA1": "HoJvHF9RxOinJPAAbAhfZSNUxBY=",
			"path": "google.golang.org/grpc/balancer",
			"revision": "b5eab4ccac6df282ff981436a5a87554d7377c75",
			"revisionTime": "2017-10-25T22:59:19Z"
		},
		{
			"checksumSHA1": "os98urLvZVriKRbHhIsipJfcT7Q=",
			"path": "google.golang.org/grpc/balancer/roundrobin",
			"revision": "b5eab4ccac6df282ff981436a5a87554d7377c75",
			"revisionTime": "2017-10-25T22:59:19Z"
		},
		{
			"checksumSHA1": "Dkjgw1HasWvqct0IuiZdjbD7O0c=",
			"path": "google.golang.org/grpc/codes",
			"revision": "b5eab4ccac6df282ff981436a5a87554d7377c75",
			"revisionTime": "2017-10-25T22:59:19Z"
		},
		{
			"checksumSHA1": "XH2WYcDNwVO47zYShREJjcYXm0Y=",
			"path": "google.golang.org/grpc/connectivity",
			"revision": "b5eab4ccac6df282ff981436a5a87554d7377c75",
			"revisionTime": "2017-10-25T22:59:19Z"
		},
		{
			"checksumSHA1": "EEpFv96tNVcG9Z42ehroNbG/VKI=",
			"path": "google.golang.org/grpc/credentials",
			"revision": "b5eab4ccac6df282ff981436a5a87554d7377c75",
			"revisionTime": "2017-10-25T22:59:19Z"
		},
		{
			"checksumSHA1": "H7SuPUqbPcdbNqgl+k3ohuwMAwE=",
			"path": "google.golang.org/grpc/grpclb/grpc_lb_v1/messages",
			"revision": "b5eab4ccac6df282ff981436a5a87554d7377c75",
			"revisionTime": "2017-10-25T22:59:19Z"
		},
		{
			"checksumSHA1": "ntHev01vgZgeIh5VFRmbLx/BSTo=",
			"path": "google.golang.org/grpc/grpclog",
			"revision": "b5eab4ccac6df282ff981436a5a87554d7377c75",
			"revisionTime": "2017-10-25T22:59:19Z"
		},
		{
			"checksumSHA1": "/M6Lug7Dj22dZNu4X6bZDVa5mkQ=",
			"path": "google.golang.org/grpc/health",
			"revision": "b5eab4ccac6df282ff981436a5a87554d7377c75",
			"revisionTime": "2017-10-25T22:59:19Z"
		},
		{
			"checksumSHA1": "6vY7tYjV84pnr3sDctzx53Bs8b0=",
			"path": "google.golang.org/grpc/health/grpc_health_v1",
			"revision": "b5eab4ccac6df282ff981436a5a87554d7377c75",
			"revisionTime": "2017-10-25T22:59:19Z"
		},
		{
			"checksumSHA1": "U9vDe05/tQrvFBojOQX8Xk12W9I=",
			"path": "google.golang.org/grpc/internal",
			"revision": "b5eab4ccac6df282ff981436a5a87554d7377c75",
			"revisionTime": "2017-10-25T22:59:19Z"
		},
		{
			"checksumSHA1": "hcuHgKp8W0wIzoCnNfKI8NUss5o=",
			"path": "google.golang.org/grpc/keepalive",
			"revision": "b5eab4ccac6df282ff981436a5a87554d7377c75",
			"revisionTime": "2017-10-25T22:59:19Z"
		},
		{
			"checksumSHA1": "KeUmTZV+2X46C49cKyjp+xM7fvw=",
			"path": "google.golang.org/grpc/metadata",
			"revision": "b5eab4ccac6df282ff981436a5a87554d7377c75",
			"revisionTime": "2017-10-25T22:59:19Z"
		},
		{
			"checksumSHA1": "dgwdT20kXe4ZbXBOFbTwVQt8rmA=",
			"path": "google.golang.org/grpc/naming",
			"revision": "b5eab4ccac6df282ff981436a5a87554d7377c75",
			"revisionTime": "2017-10-25T22:59:19Z"
		},
		{
			"checksumSHA1": "n5EgDdBqFMa2KQFhtl+FF/4gIFo=",
			"path": "google.golang.org/grpc/peer",
			"revision": "b5eab4ccac6df282ff981436a5a87554d7377c75",
			"revisionTime": "2017-10-25T22:59:19Z"
		},
		{
			"checksumSHA1": "H7VyP18nJ9MmoB5r9+I7EKVEeVM=",
			"path": "google.golang.org/grpc/resolver",
			"revision": "b5eab4ccac6df282ff981436a5a87554d7377c75",
			"revisionTime": "2017-10-25T22:59:19Z"
		},
		{
			"checksumSHA1": "WpWF+bDzObsHf+bjoGpb/abeFxo=",
			"path": "google.golang.org/grpc/resolver/dns",
			"revision": "b5eab4ccac6df282ff981436a5a87554d7377c75",
			"revisionTime": "2017-10-25T22:59:19Z"
		},
		{
			"checksumSHA1": "zs9M4xE8Lyg4wvuYvR00XoBxmuw=",
			"path": "google.golang.org/grpc/resolver/passthrough",
			"revision": "b5eab4ccac6df282ff981436a5a87554d7377c75",
			"revisionTime": "2017-10-25T22:59:19Z"
		},
		{
			"checksumSHA1": "G9lgXNi7qClo5sM2s6TbTHLFR3g=",
			"path": "google.golang.org/grpc/stats",
			"revision": "b5eab4ccac6df282ff981436a5a87554d7377c75",
			"revisionTime": "2017-10-25T22:59:19Z"
		},
		{
			"checksumSHA1": "3Dwz4RLstDHMPyDA7BUsYe+JP4w=",
			"path": "google.golang.org/grpc/status",
			"revision": "b5eab4ccac6df282ff981436a5a87554d7377c75",
			"revisionTime": "2017-10-25T22:59:19Z"
		},
		{
			"checksumSHA1": "qvArRhlrww5WvRmbyMF2mUfbJew=",
			"path": "google.golang.org/grpc/tap",
			"revision": "b5eab4ccac6df282ff981436a5a87554d7377c75",
			"revisionTime": "2017-10-25T22:59:19Z"
		},
		{
			"checksumSHA1": "8r/f3JOiyV+A11ljE4oEQtRQXAU=",
			"path": "google.golang.org/grpc/transport",
			"revision": "b5eab4ccac6df282ff981436a5a87554d7377c75",
			"revisionTime": "2017-10-25T22:59:19Z"
		},
		{
			"checksumSHA1": "ZSWoOPUNRr5+3dhkLK3C4cZAQPk=",
			"path": "gopkg.in/yaml.v2",
			"revision": "5420a8b6744d3b0345ab293f6fcba19c978f1183",
			"revisionTime": "2018-03-28T19:50:20Z",
			"version": "v2.2.1",
			"versionExact": "v2.2.1"
		}
	],
	"rootPath": "github.com/terraform-providers/terraform-provider-aws"
}<|MERGE_RESOLUTION|>--- conflicted
+++ resolved
@@ -47,2046 +47,1092 @@
 			"versionExact": "v1.0.0"
 		},
 		{
-<<<<<<< HEAD
-			"checksumSHA1": "7Sf/m6sAVJA2gkRlYfP1sJAmhIY=",
-			"path": "github.com/aws/aws-sdk-go/aws",
-			"revision": "89734ade0df0a4a437cbf4aa9c14e17daf37c5ac",
-			"revisionTime": "2018-11-29T01:22:07Z",
-			"version": "v1.15.86",
-			"versionExact": "v1.15.86"
-=======
 			"checksumSHA1": "kbpEe5FtzMH/qYonLPW/3Z2UQUo=",
 			"path": "github.com/aws/aws-sdk-go/aws",
 			"revision": "180cc10e5ff368b86dee226b034af7d1672baec6",
 			"revisionTime": "2018-11-29T18:54:53Z",
 			"version": "v1.15.87",
 			"versionExact": "v1.15.87"
->>>>>>> 7cd3d721
 		},
 		{
 			"checksumSHA1": "DtuTqKH29YnLjrIJkRYX0HQtXY0=",
 			"path": "github.com/aws/aws-sdk-go/aws/arn",
-<<<<<<< HEAD
-			"revision": "89734ade0df0a4a437cbf4aa9c14e17daf37c5ac",
-			"revisionTime": "2018-11-29T01:22:07Z",
-			"version": "v1.15.86",
-			"versionExact": "v1.15.86"
-=======
-			"revision": "180cc10e5ff368b86dee226b034af7d1672baec6",
-			"revisionTime": "2018-11-29T18:54:53Z",
-			"version": "v1.15.87",
-			"versionExact": "v1.15.87"
->>>>>>> 7cd3d721
+			"revision": "180cc10e5ff368b86dee226b034af7d1672baec6",
+			"revisionTime": "2018-11-29T18:54:53Z",
+			"version": "v1.15.87",
+			"versionExact": "v1.15.87"
 		},
 		{
 			"checksumSHA1": "Y9W+4GimK4Fuxq+vyIskVYFRnX4=",
 			"path": "github.com/aws/aws-sdk-go/aws/awserr",
-<<<<<<< HEAD
-			"revision": "89734ade0df0a4a437cbf4aa9c14e17daf37c5ac",
-			"revisionTime": "2018-11-29T01:22:07Z",
-			"version": "v1.15.86",
-			"versionExact": "v1.15.86"
-=======
-			"revision": "180cc10e5ff368b86dee226b034af7d1672baec6",
-			"revisionTime": "2018-11-29T18:54:53Z",
-			"version": "v1.15.87",
-			"versionExact": "v1.15.87"
->>>>>>> 7cd3d721
+			"revision": "180cc10e5ff368b86dee226b034af7d1672baec6",
+			"revisionTime": "2018-11-29T18:54:53Z",
+			"version": "v1.15.87",
+			"versionExact": "v1.15.87"
 		},
 		{
 			"checksumSHA1": "yyYr41HZ1Aq0hWc3J5ijXwYEcac=",
 			"path": "github.com/aws/aws-sdk-go/aws/awsutil",
-<<<<<<< HEAD
-			"revision": "89734ade0df0a4a437cbf4aa9c14e17daf37c5ac",
-			"revisionTime": "2018-11-29T01:22:07Z",
-			"version": "v1.15.86",
-			"versionExact": "v1.15.86"
-=======
-			"revision": "180cc10e5ff368b86dee226b034af7d1672baec6",
-			"revisionTime": "2018-11-29T18:54:53Z",
-			"version": "v1.15.87",
-			"versionExact": "v1.15.87"
->>>>>>> 7cd3d721
+			"revision": "180cc10e5ff368b86dee226b034af7d1672baec6",
+			"revisionTime": "2018-11-29T18:54:53Z",
+			"version": "v1.15.87",
+			"versionExact": "v1.15.87"
 		},
 		{
 			"checksumSHA1": "EwL79Cq6euk+EV/t/n2E+jzPNmU=",
 			"path": "github.com/aws/aws-sdk-go/aws/client",
-<<<<<<< HEAD
-			"revision": "89734ade0df0a4a437cbf4aa9c14e17daf37c5ac",
-			"revisionTime": "2018-11-29T01:22:07Z",
-			"version": "v1.15.86",
-			"versionExact": "v1.15.86"
-=======
-			"revision": "180cc10e5ff368b86dee226b034af7d1672baec6",
-			"revisionTime": "2018-11-29T18:54:53Z",
-			"version": "v1.15.87",
-			"versionExact": "v1.15.87"
->>>>>>> 7cd3d721
+			"revision": "180cc10e5ff368b86dee226b034af7d1672baec6",
+			"revisionTime": "2018-11-29T18:54:53Z",
+			"version": "v1.15.87",
+			"versionExact": "v1.15.87"
 		},
 		{
 			"checksumSHA1": "uEJU4I6dTKaraQKvrljlYKUZwoc=",
 			"path": "github.com/aws/aws-sdk-go/aws/client/metadata",
-<<<<<<< HEAD
-			"revision": "89734ade0df0a4a437cbf4aa9c14e17daf37c5ac",
-			"revisionTime": "2018-11-29T01:22:07Z",
-			"version": "v1.15.86",
-			"versionExact": "v1.15.86"
-=======
-			"revision": "180cc10e5ff368b86dee226b034af7d1672baec6",
-			"revisionTime": "2018-11-29T18:54:53Z",
-			"version": "v1.15.87",
-			"versionExact": "v1.15.87"
->>>>>>> 7cd3d721
+			"revision": "180cc10e5ff368b86dee226b034af7d1672baec6",
+			"revisionTime": "2018-11-29T18:54:53Z",
+			"version": "v1.15.87",
+			"versionExact": "v1.15.87"
 		},
 		{
 			"checksumSHA1": "vVSUnICaD9IaBQisCfw0n8zLwig=",
 			"path": "github.com/aws/aws-sdk-go/aws/corehandlers",
-<<<<<<< HEAD
-			"revision": "89734ade0df0a4a437cbf4aa9c14e17daf37c5ac",
-			"revisionTime": "2018-11-29T01:22:07Z",
-			"version": "v1.15.86",
-			"versionExact": "v1.15.86"
-=======
-			"revision": "180cc10e5ff368b86dee226b034af7d1672baec6",
-			"revisionTime": "2018-11-29T18:54:53Z",
-			"version": "v1.15.87",
-			"versionExact": "v1.15.87"
->>>>>>> 7cd3d721
+			"revision": "180cc10e5ff368b86dee226b034af7d1672baec6",
+			"revisionTime": "2018-11-29T18:54:53Z",
+			"version": "v1.15.87",
+			"versionExact": "v1.15.87"
 		},
 		{
 			"checksumSHA1": "21pBkDFjY5sDY1rAW+f8dDPcWhk=",
 			"path": "github.com/aws/aws-sdk-go/aws/credentials",
-<<<<<<< HEAD
-			"revision": "89734ade0df0a4a437cbf4aa9c14e17daf37c5ac",
-			"revisionTime": "2018-11-29T01:22:07Z",
-			"version": "v1.15.86",
-			"versionExact": "v1.15.86"
-=======
-			"revision": "180cc10e5ff368b86dee226b034af7d1672baec6",
-			"revisionTime": "2018-11-29T18:54:53Z",
-			"version": "v1.15.87",
-			"versionExact": "v1.15.87"
->>>>>>> 7cd3d721
+			"revision": "180cc10e5ff368b86dee226b034af7d1672baec6",
+			"revisionTime": "2018-11-29T18:54:53Z",
+			"version": "v1.15.87",
+			"versionExact": "v1.15.87"
 		},
 		{
 			"checksumSHA1": "JTilCBYWVAfhbKSnrxCNhE8IFns=",
 			"path": "github.com/aws/aws-sdk-go/aws/credentials/ec2rolecreds",
-<<<<<<< HEAD
-			"revision": "89734ade0df0a4a437cbf4aa9c14e17daf37c5ac",
-			"revisionTime": "2018-11-29T01:22:07Z",
-			"version": "v1.15.86",
-			"versionExact": "v1.15.86"
-=======
-			"revision": "180cc10e5ff368b86dee226b034af7d1672baec6",
-			"revisionTime": "2018-11-29T18:54:53Z",
-			"version": "v1.15.87",
-			"versionExact": "v1.15.87"
->>>>>>> 7cd3d721
+			"revision": "180cc10e5ff368b86dee226b034af7d1672baec6",
+			"revisionTime": "2018-11-29T18:54:53Z",
+			"version": "v1.15.87",
+			"versionExact": "v1.15.87"
 		},
 		{
 			"checksumSHA1": "1pENtl2K9hG7qoB7R6J7dAHa82g=",
 			"path": "github.com/aws/aws-sdk-go/aws/credentials/endpointcreds",
-<<<<<<< HEAD
-			"revision": "89734ade0df0a4a437cbf4aa9c14e17daf37c5ac",
-			"revisionTime": "2018-11-29T01:22:07Z",
-			"version": "v1.15.86",
-			"versionExact": "v1.15.86"
-=======
-			"revision": "180cc10e5ff368b86dee226b034af7d1672baec6",
-			"revisionTime": "2018-11-29T18:54:53Z",
-			"version": "v1.15.87",
-			"versionExact": "v1.15.87"
->>>>>>> 7cd3d721
+			"revision": "180cc10e5ff368b86dee226b034af7d1672baec6",
+			"revisionTime": "2018-11-29T18:54:53Z",
+			"version": "v1.15.87",
+			"versionExact": "v1.15.87"
 		},
 		{
 			"checksumSHA1": "JEYqmF83O5n5bHkupAzA6STm0no=",
 			"path": "github.com/aws/aws-sdk-go/aws/credentials/stscreds",
-<<<<<<< HEAD
-			"revision": "89734ade0df0a4a437cbf4aa9c14e17daf37c5ac",
-			"revisionTime": "2018-11-29T01:22:07Z",
-			"version": "v1.15.86",
-			"versionExact": "v1.15.86"
-=======
-			"revision": "180cc10e5ff368b86dee226b034af7d1672baec6",
-			"revisionTime": "2018-11-29T18:54:53Z",
-			"version": "v1.15.87",
-			"versionExact": "v1.15.87"
->>>>>>> 7cd3d721
+			"revision": "180cc10e5ff368b86dee226b034af7d1672baec6",
+			"revisionTime": "2018-11-29T18:54:53Z",
+			"version": "v1.15.87",
+			"versionExact": "v1.15.87"
 		},
 		{
 			"checksumSHA1": "KeiwYyPDCfoCtuskGS5t1ieqh90=",
 			"path": "github.com/aws/aws-sdk-go/aws/crr",
-<<<<<<< HEAD
-			"revision": "89734ade0df0a4a437cbf4aa9c14e17daf37c5ac",
-			"revisionTime": "2018-11-29T01:22:07Z",
-			"version": "v1.15.86",
-			"versionExact": "v1.15.86"
-=======
-			"revision": "180cc10e5ff368b86dee226b034af7d1672baec6",
-			"revisionTime": "2018-11-29T18:54:53Z",
-			"version": "v1.15.87",
-			"versionExact": "v1.15.87"
->>>>>>> 7cd3d721
+			"revision": "180cc10e5ff368b86dee226b034af7d1672baec6",
+			"revisionTime": "2018-11-29T18:54:53Z",
+			"version": "v1.15.87",
+			"versionExact": "v1.15.87"
 		},
 		{
 			"checksumSHA1": "KZylhHa5CQP8deDHphHMU2tUr3o=",
 			"path": "github.com/aws/aws-sdk-go/aws/csm",
-<<<<<<< HEAD
-			"revision": "89734ade0df0a4a437cbf4aa9c14e17daf37c5ac",
-			"revisionTime": "2018-11-29T01:22:07Z",
-			"version": "v1.15.86",
-			"versionExact": "v1.15.86"
-=======
-			"revision": "180cc10e5ff368b86dee226b034af7d1672baec6",
-			"revisionTime": "2018-11-29T18:54:53Z",
-			"version": "v1.15.87",
-			"versionExact": "v1.15.87"
->>>>>>> 7cd3d721
+			"revision": "180cc10e5ff368b86dee226b034af7d1672baec6",
+			"revisionTime": "2018-11-29T18:54:53Z",
+			"version": "v1.15.87",
+			"versionExact": "v1.15.87"
 		},
 		{
 			"checksumSHA1": "7AmyyJXVkMdmy8dphC3Nalx5XkI=",
 			"path": "github.com/aws/aws-sdk-go/aws/defaults",
-<<<<<<< HEAD
-			"revision": "89734ade0df0a4a437cbf4aa9c14e17daf37c5ac",
-			"revisionTime": "2018-11-29T01:22:07Z",
-			"version": "v1.15.86",
-			"versionExact": "v1.15.86"
-=======
-			"revision": "180cc10e5ff368b86dee226b034af7d1672baec6",
-			"revisionTime": "2018-11-29T18:54:53Z",
-			"version": "v1.15.87",
-			"versionExact": "v1.15.87"
->>>>>>> 7cd3d721
+			"revision": "180cc10e5ff368b86dee226b034af7d1672baec6",
+			"revisionTime": "2018-11-29T18:54:53Z",
+			"version": "v1.15.87",
+			"versionExact": "v1.15.87"
 		},
 		{
 			"checksumSHA1": "mYqgKOMSGvLmrt0CoBNbqdcTM3c=",
 			"path": "github.com/aws/aws-sdk-go/aws/ec2metadata",
-<<<<<<< HEAD
-			"revision": "89734ade0df0a4a437cbf4aa9c14e17daf37c5ac",
-			"revisionTime": "2018-11-29T01:22:07Z",
-			"version": "v1.15.86",
-			"versionExact": "v1.15.86"
-=======
-			"revision": "180cc10e5ff368b86dee226b034af7d1672baec6",
-			"revisionTime": "2018-11-29T18:54:53Z",
-			"version": "v1.15.87",
-			"versionExact": "v1.15.87"
->>>>>>> 7cd3d721
+			"revision": "180cc10e5ff368b86dee226b034af7d1672baec6",
+			"revisionTime": "2018-11-29T18:54:53Z",
+			"version": "v1.15.87",
+			"versionExact": "v1.15.87"
 		},
 		{
 			"checksumSHA1": "mgrPYvlQg++swrAt4sK+OEFSAgQ=",
 			"path": "github.com/aws/aws-sdk-go/aws/endpoints",
-<<<<<<< HEAD
-			"revision": "89734ade0df0a4a437cbf4aa9c14e17daf37c5ac",
-			"revisionTime": "2018-11-29T01:22:07Z",
-			"version": "v1.15.86",
-			"versionExact": "v1.15.86"
-=======
-			"revision": "180cc10e5ff368b86dee226b034af7d1672baec6",
-			"revisionTime": "2018-11-29T18:54:53Z",
-			"version": "v1.15.87",
-			"versionExact": "v1.15.87"
->>>>>>> 7cd3d721
+			"revision": "180cc10e5ff368b86dee226b034af7d1672baec6",
+			"revisionTime": "2018-11-29T18:54:53Z",
+			"version": "v1.15.87",
+			"versionExact": "v1.15.87"
 		},
 		{
 			"checksumSHA1": "Gdn2xGF9mGwHiUuK+FUApz75wso=",
 			"path": "github.com/aws/aws-sdk-go/aws/request",
-<<<<<<< HEAD
-			"revision": "89734ade0df0a4a437cbf4aa9c14e17daf37c5ac",
-			"revisionTime": "2018-11-29T01:22:07Z",
-			"version": "v1.15.86",
-			"versionExact": "v1.15.86"
-=======
-			"revision": "180cc10e5ff368b86dee226b034af7d1672baec6",
-			"revisionTime": "2018-11-29T18:54:53Z",
-			"version": "v1.15.87",
-			"versionExact": "v1.15.87"
->>>>>>> 7cd3d721
+			"revision": "180cc10e5ff368b86dee226b034af7d1672baec6",
+			"revisionTime": "2018-11-29T18:54:53Z",
+			"version": "v1.15.87",
+			"versionExact": "v1.15.87"
 		},
 		{
 			"checksumSHA1": "8ATKRj627SHY8OCliOMYJGkNhGA=",
 			"path": "github.com/aws/aws-sdk-go/aws/session",
-<<<<<<< HEAD
-			"revision": "89734ade0df0a4a437cbf4aa9c14e17daf37c5ac",
-			"revisionTime": "2018-11-29T01:22:07Z",
-			"version": "v1.15.86",
-			"versionExact": "v1.15.86"
-=======
-			"revision": "180cc10e5ff368b86dee226b034af7d1672baec6",
-			"revisionTime": "2018-11-29T18:54:53Z",
-			"version": "v1.15.87",
-			"versionExact": "v1.15.87"
->>>>>>> 7cd3d721
+			"revision": "180cc10e5ff368b86dee226b034af7d1672baec6",
+			"revisionTime": "2018-11-29T18:54:53Z",
+			"version": "v1.15.87",
+			"versionExact": "v1.15.87"
 		},
 		{
 			"checksumSHA1": "NI5Qu/tfh4S4st2RsI7W8Fces9Q=",
 			"path": "github.com/aws/aws-sdk-go/aws/signer/v4",
-<<<<<<< HEAD
-			"revision": "89734ade0df0a4a437cbf4aa9c14e17daf37c5ac",
-			"revisionTime": "2018-11-29T01:22:07Z",
-			"version": "v1.15.86",
-			"versionExact": "v1.15.86"
-=======
-			"revision": "180cc10e5ff368b86dee226b034af7d1672baec6",
-			"revisionTime": "2018-11-29T18:54:53Z",
-			"version": "v1.15.87",
-			"versionExact": "v1.15.87"
->>>>>>> 7cd3d721
+			"revision": "180cc10e5ff368b86dee226b034af7d1672baec6",
+			"revisionTime": "2018-11-29T18:54:53Z",
+			"version": "v1.15.87",
+			"versionExact": "v1.15.87"
 		},
 		{
 			"checksumSHA1": "3A0q2ZxyOnQN77dQV0AEpVv9HPY=",
 			"path": "github.com/aws/aws-sdk-go/internal/ini",
-<<<<<<< HEAD
-			"revision": "89734ade0df0a4a437cbf4aa9c14e17daf37c5ac",
-			"revisionTime": "2018-11-29T01:22:07Z",
-			"version": "v1.15.86",
-			"versionExact": "v1.15.86"
-=======
-			"revision": "180cc10e5ff368b86dee226b034af7d1672baec6",
-			"revisionTime": "2018-11-29T18:54:53Z",
-			"version": "v1.15.87",
-			"versionExact": "v1.15.87"
->>>>>>> 7cd3d721
+			"revision": "180cc10e5ff368b86dee226b034af7d1672baec6",
+			"revisionTime": "2018-11-29T18:54:53Z",
+			"version": "v1.15.87",
+			"versionExact": "v1.15.87"
 		},
 		{
 			"checksumSHA1": "QvKGojx+wCHTDfXQ1aoOYzH3Y88=",
 			"path": "github.com/aws/aws-sdk-go/internal/s3err",
-<<<<<<< HEAD
-			"revision": "89734ade0df0a4a437cbf4aa9c14e17daf37c5ac",
-			"revisionTime": "2018-11-29T01:22:07Z",
-			"version": "v1.15.86",
-			"versionExact": "v1.15.86"
-=======
-			"revision": "180cc10e5ff368b86dee226b034af7d1672baec6",
-			"revisionTime": "2018-11-29T18:54:53Z",
-			"version": "v1.15.87",
-			"versionExact": "v1.15.87"
->>>>>>> 7cd3d721
+			"revision": "180cc10e5ff368b86dee226b034af7d1672baec6",
+			"revisionTime": "2018-11-29T18:54:53Z",
+			"version": "v1.15.87",
+			"versionExact": "v1.15.87"
 		},
 		{
 			"checksumSHA1": "wjxQlU1PYxrDRFoL1Vek8Wch7jk=",
 			"path": "github.com/aws/aws-sdk-go/internal/sdkio",
-<<<<<<< HEAD
-			"revision": "89734ade0df0a4a437cbf4aa9c14e17daf37c5ac",
-			"revisionTime": "2018-11-29T01:22:07Z",
-			"version": "v1.15.86",
-			"versionExact": "v1.15.86"
-=======
-			"revision": "180cc10e5ff368b86dee226b034af7d1672baec6",
-			"revisionTime": "2018-11-29T18:54:53Z",
-			"version": "v1.15.87",
-			"versionExact": "v1.15.87"
->>>>>>> 7cd3d721
+			"revision": "180cc10e5ff368b86dee226b034af7d1672baec6",
+			"revisionTime": "2018-11-29T18:54:53Z",
+			"version": "v1.15.87",
+			"versionExact": "v1.15.87"
 		},
 		{
 			"checksumSHA1": "MYLldFRnsZh21TfCkgkXCT3maPU=",
 			"path": "github.com/aws/aws-sdk-go/internal/sdkrand",
-<<<<<<< HEAD
-			"revision": "89734ade0df0a4a437cbf4aa9c14e17daf37c5ac",
-			"revisionTime": "2018-11-29T01:22:07Z",
-			"version": "v1.15.86",
-			"versionExact": "v1.15.86"
-=======
-			"revision": "180cc10e5ff368b86dee226b034af7d1672baec6",
-			"revisionTime": "2018-11-29T18:54:53Z",
-			"version": "v1.15.87",
-			"versionExact": "v1.15.87"
->>>>>>> 7cd3d721
+			"revision": "180cc10e5ff368b86dee226b034af7d1672baec6",
+			"revisionTime": "2018-11-29T18:54:53Z",
+			"version": "v1.15.87",
+			"versionExact": "v1.15.87"
 		},
 		{
 			"checksumSHA1": "tQVg7Sz2zv+KkhbiXxPH0mh9spg=",
 			"path": "github.com/aws/aws-sdk-go/internal/sdkuri",
-<<<<<<< HEAD
-			"revision": "89734ade0df0a4a437cbf4aa9c14e17daf37c5ac",
-			"revisionTime": "2018-11-29T01:22:07Z",
-			"version": "v1.15.86",
-			"versionExact": "v1.15.86"
-=======
-			"revision": "180cc10e5ff368b86dee226b034af7d1672baec6",
-			"revisionTime": "2018-11-29T18:54:53Z",
-			"version": "v1.15.87",
-			"versionExact": "v1.15.87"
->>>>>>> 7cd3d721
+			"revision": "180cc10e5ff368b86dee226b034af7d1672baec6",
+			"revisionTime": "2018-11-29T18:54:53Z",
+			"version": "v1.15.87",
+			"versionExact": "v1.15.87"
 		},
 		{
 			"checksumSHA1": "LjfJ5ydXdiSuQixC+HrmSZjW3NU=",
 			"path": "github.com/aws/aws-sdk-go/internal/shareddefaults",
-<<<<<<< HEAD
-			"revision": "89734ade0df0a4a437cbf4aa9c14e17daf37c5ac",
-			"revisionTime": "2018-11-29T01:22:07Z",
-			"version": "v1.15.86",
-			"versionExact": "v1.15.86"
-=======
-			"revision": "180cc10e5ff368b86dee226b034af7d1672baec6",
-			"revisionTime": "2018-11-29T18:54:53Z",
-			"version": "v1.15.87",
-			"versionExact": "v1.15.87"
->>>>>>> 7cd3d721
+			"revision": "180cc10e5ff368b86dee226b034af7d1672baec6",
+			"revisionTime": "2018-11-29T18:54:53Z",
+			"version": "v1.15.87",
+			"versionExact": "v1.15.87"
 		},
 		{
 			"checksumSHA1": "NtXXi501Kou3laVAsJfcbKSkNI8=",
 			"path": "github.com/aws/aws-sdk-go/private/protocol",
-<<<<<<< HEAD
-			"revision": "89734ade0df0a4a437cbf4aa9c14e17daf37c5ac",
-			"revisionTime": "2018-11-29T01:22:07Z",
-			"version": "v1.15.86",
-			"versionExact": "v1.15.86"
-=======
-			"revision": "180cc10e5ff368b86dee226b034af7d1672baec6",
-			"revisionTime": "2018-11-29T18:54:53Z",
-			"version": "v1.15.87",
-			"versionExact": "v1.15.87"
->>>>>>> 7cd3d721
+			"revision": "180cc10e5ff368b86dee226b034af7d1672baec6",
+			"revisionTime": "2018-11-29T18:54:53Z",
+			"version": "v1.15.87",
+			"versionExact": "v1.15.87"
 		},
 		{
 			"checksumSHA1": "0cZnOaE1EcFUuiu4bdHV2k7slQg=",
 			"path": "github.com/aws/aws-sdk-go/private/protocol/ec2query",
-<<<<<<< HEAD
-			"revision": "89734ade0df0a4a437cbf4aa9c14e17daf37c5ac",
-			"revisionTime": "2018-11-29T01:22:07Z",
-			"version": "v1.15.86",
-			"versionExact": "v1.15.86"
-=======
-			"revision": "180cc10e5ff368b86dee226b034af7d1672baec6",
-			"revisionTime": "2018-11-29T18:54:53Z",
-			"version": "v1.15.87",
-			"versionExact": "v1.15.87"
->>>>>>> 7cd3d721
+			"revision": "180cc10e5ff368b86dee226b034af7d1672baec6",
+			"revisionTime": "2018-11-29T18:54:53Z",
+			"version": "v1.15.87",
+			"versionExact": "v1.15.87"
 		},
 		{
 			"checksumSHA1": "stsUCJVnZ5yMrmzSExbjbYp5tZ8=",
 			"path": "github.com/aws/aws-sdk-go/private/protocol/eventstream",
-<<<<<<< HEAD
-			"revision": "89734ade0df0a4a437cbf4aa9c14e17daf37c5ac",
-			"revisionTime": "2018-11-29T01:22:07Z",
-			"version": "v1.15.86",
-			"versionExact": "v1.15.86"
-=======
-			"revision": "180cc10e5ff368b86dee226b034af7d1672baec6",
-			"revisionTime": "2018-11-29T18:54:53Z",
-			"version": "v1.15.87",
-			"versionExact": "v1.15.87"
->>>>>>> 7cd3d721
+			"revision": "180cc10e5ff368b86dee226b034af7d1672baec6",
+			"revisionTime": "2018-11-29T18:54:53Z",
+			"version": "v1.15.87",
+			"versionExact": "v1.15.87"
 		},
 		{
 			"checksumSHA1": "bOQjEfKXaTqe7dZhDDER/wZUzQc=",
 			"path": "github.com/aws/aws-sdk-go/private/protocol/eventstream/eventstreamapi",
-<<<<<<< HEAD
-			"revision": "89734ade0df0a4a437cbf4aa9c14e17daf37c5ac",
-			"revisionTime": "2018-11-29T01:22:07Z",
-			"version": "v1.15.86",
-			"versionExact": "v1.15.86"
-=======
-			"revision": "180cc10e5ff368b86dee226b034af7d1672baec6",
-			"revisionTime": "2018-11-29T18:54:53Z",
-			"version": "v1.15.87",
-			"versionExact": "v1.15.87"
->>>>>>> 7cd3d721
+			"revision": "180cc10e5ff368b86dee226b034af7d1672baec6",
+			"revisionTime": "2018-11-29T18:54:53Z",
+			"version": "v1.15.87",
+			"versionExact": "v1.15.87"
 		},
 		{
 			"checksumSHA1": "tXRIRarT7qepHconxydtO7mXod4=",
 			"path": "github.com/aws/aws-sdk-go/private/protocol/json/jsonutil",
-<<<<<<< HEAD
-			"revision": "89734ade0df0a4a437cbf4aa9c14e17daf37c5ac",
-			"revisionTime": "2018-11-29T01:22:07Z",
-			"version": "v1.15.86",
-			"versionExact": "v1.15.86"
-=======
-			"revision": "180cc10e5ff368b86dee226b034af7d1672baec6",
-			"revisionTime": "2018-11-29T18:54:53Z",
-			"version": "v1.15.87",
-			"versionExact": "v1.15.87"
->>>>>>> 7cd3d721
+			"revision": "180cc10e5ff368b86dee226b034af7d1672baec6",
+			"revisionTime": "2018-11-29T18:54:53Z",
+			"version": "v1.15.87",
+			"versionExact": "v1.15.87"
 		},
 		{
 			"checksumSHA1": "v2c4B7IgTyjl7ShytqbTOqhCIoM=",
 			"path": "github.com/aws/aws-sdk-go/private/protocol/jsonrpc",
-<<<<<<< HEAD
-			"revision": "89734ade0df0a4a437cbf4aa9c14e17daf37c5ac",
-			"revisionTime": "2018-11-29T01:22:07Z",
-			"version": "v1.15.86",
-			"versionExact": "v1.15.86"
-=======
-			"revision": "180cc10e5ff368b86dee226b034af7d1672baec6",
-			"revisionTime": "2018-11-29T18:54:53Z",
-			"version": "v1.15.87",
-			"versionExact": "v1.15.87"
->>>>>>> 7cd3d721
+			"revision": "180cc10e5ff368b86dee226b034af7d1672baec6",
+			"revisionTime": "2018-11-29T18:54:53Z",
+			"version": "v1.15.87",
+			"versionExact": "v1.15.87"
 		},
 		{
 			"checksumSHA1": "lj56XJFI2OSp+hEOrFZ+eiEi/yM=",
 			"path": "github.com/aws/aws-sdk-go/private/protocol/query",
-<<<<<<< HEAD
-			"revision": "89734ade0df0a4a437cbf4aa9c14e17daf37c5ac",
-			"revisionTime": "2018-11-29T01:22:07Z",
-			"version": "v1.15.86",
-			"versionExact": "v1.15.86"
-=======
-			"revision": "180cc10e5ff368b86dee226b034af7d1672baec6",
-			"revisionTime": "2018-11-29T18:54:53Z",
-			"version": "v1.15.87",
-			"versionExact": "v1.15.87"
->>>>>>> 7cd3d721
+			"revision": "180cc10e5ff368b86dee226b034af7d1672baec6",
+			"revisionTime": "2018-11-29T18:54:53Z",
+			"version": "v1.15.87",
+			"versionExact": "v1.15.87"
 		},
 		{
 			"checksumSHA1": "+O6A945eTP9plLpkEMZB0lwBAcg=",
 			"path": "github.com/aws/aws-sdk-go/private/protocol/query/queryutil",
-<<<<<<< HEAD
-			"revision": "89734ade0df0a4a437cbf4aa9c14e17daf37c5ac",
-			"revisionTime": "2018-11-29T01:22:07Z",
-			"version": "v1.15.86",
-			"versionExact": "v1.15.86"
-=======
-			"revision": "180cc10e5ff368b86dee226b034af7d1672baec6",
-			"revisionTime": "2018-11-29T18:54:53Z",
-			"version": "v1.15.87",
-			"versionExact": "v1.15.87"
->>>>>>> 7cd3d721
+			"revision": "180cc10e5ff368b86dee226b034af7d1672baec6",
+			"revisionTime": "2018-11-29T18:54:53Z",
+			"version": "v1.15.87",
+			"versionExact": "v1.15.87"
 		},
 		{
 			"checksumSHA1": "uRvmEPKcEdv7qc0Ep2zn0E3Xumc=",
 			"path": "github.com/aws/aws-sdk-go/private/protocol/rest",
-<<<<<<< HEAD
-			"revision": "89734ade0df0a4a437cbf4aa9c14e17daf37c5ac",
-			"revisionTime": "2018-11-29T01:22:07Z",
-			"version": "v1.15.86",
-			"versionExact": "v1.15.86"
-=======
-			"revision": "180cc10e5ff368b86dee226b034af7d1672baec6",
-			"revisionTime": "2018-11-29T18:54:53Z",
-			"version": "v1.15.87",
-			"versionExact": "v1.15.87"
->>>>>>> 7cd3d721
+			"revision": "180cc10e5ff368b86dee226b034af7d1672baec6",
+			"revisionTime": "2018-11-29T18:54:53Z",
+			"version": "v1.15.87",
+			"versionExact": "v1.15.87"
 		},
 		{
 			"checksumSHA1": "S7NJNuKPbT+a9/zk9qC1/zZAHLM=",
 			"path": "github.com/aws/aws-sdk-go/private/protocol/restjson",
-<<<<<<< HEAD
-			"revision": "89734ade0df0a4a437cbf4aa9c14e17daf37c5ac",
-			"revisionTime": "2018-11-29T01:22:07Z",
-			"version": "v1.15.86",
-			"versionExact": "v1.15.86"
-=======
-			"revision": "180cc10e5ff368b86dee226b034af7d1672baec6",
-			"revisionTime": "2018-11-29T18:54:53Z",
-			"version": "v1.15.87",
-			"versionExact": "v1.15.87"
->>>>>>> 7cd3d721
+			"revision": "180cc10e5ff368b86dee226b034af7d1672baec6",
+			"revisionTime": "2018-11-29T18:54:53Z",
+			"version": "v1.15.87",
+			"versionExact": "v1.15.87"
 		},
 		{
 			"checksumSHA1": "ZZgzuZoMphxAf8wwz9QqpSQdBGc=",
 			"path": "github.com/aws/aws-sdk-go/private/protocol/restxml",
-<<<<<<< HEAD
-			"revision": "89734ade0df0a4a437cbf4aa9c14e17daf37c5ac",
-			"revisionTime": "2018-11-29T01:22:07Z",
-			"version": "v1.15.86",
-			"versionExact": "v1.15.86"
-=======
-			"revision": "180cc10e5ff368b86dee226b034af7d1672baec6",
-			"revisionTime": "2018-11-29T18:54:53Z",
-			"version": "v1.15.87",
-			"versionExact": "v1.15.87"
->>>>>>> 7cd3d721
+			"revision": "180cc10e5ff368b86dee226b034af7d1672baec6",
+			"revisionTime": "2018-11-29T18:54:53Z",
+			"version": "v1.15.87",
+			"versionExact": "v1.15.87"
 		},
 		{
 			"checksumSHA1": "B8unEuOlpQfnig4cMyZtXLZVVOs=",
 			"path": "github.com/aws/aws-sdk-go/private/protocol/xml/xmlutil",
-<<<<<<< HEAD
-			"revision": "89734ade0df0a4a437cbf4aa9c14e17daf37c5ac",
-			"revisionTime": "2018-11-29T01:22:07Z",
-			"version": "v1.15.86",
-			"versionExact": "v1.15.86"
-=======
-			"revision": "180cc10e5ff368b86dee226b034af7d1672baec6",
-			"revisionTime": "2018-11-29T18:54:53Z",
-			"version": "v1.15.87",
-			"versionExact": "v1.15.87"
->>>>>>> 7cd3d721
+			"revision": "180cc10e5ff368b86dee226b034af7d1672baec6",
+			"revisionTime": "2018-11-29T18:54:53Z",
+			"version": "v1.15.87",
+			"versionExact": "v1.15.87"
 		},
 		{
 			"checksumSHA1": "F6mth+G7dXN1GI+nktaGo8Lx8aE=",
 			"path": "github.com/aws/aws-sdk-go/private/signer/v2",
-<<<<<<< HEAD
-			"revision": "89734ade0df0a4a437cbf4aa9c14e17daf37c5ac",
-			"revisionTime": "2018-11-29T01:22:07Z",
-			"version": "v1.15.86",
-			"versionExact": "v1.15.86"
-=======
-			"revision": "180cc10e5ff368b86dee226b034af7d1672baec6",
-			"revisionTime": "2018-11-29T18:54:53Z",
-			"version": "v1.15.87",
-			"versionExact": "v1.15.87"
->>>>>>> 7cd3d721
+			"revision": "180cc10e5ff368b86dee226b034af7d1672baec6",
+			"revisionTime": "2018-11-29T18:54:53Z",
+			"version": "v1.15.87",
+			"versionExact": "v1.15.87"
 		},
 		{
 			"checksumSHA1": "V5YPKdVv7D3cpcfO2gecYoB4+0E=",
 			"path": "github.com/aws/aws-sdk-go/service/acm",
-<<<<<<< HEAD
-			"revision": "89734ade0df0a4a437cbf4aa9c14e17daf37c5ac",
-			"revisionTime": "2018-11-29T01:22:07Z",
-			"version": "v1.15.86",
-			"versionExact": "v1.15.86"
-=======
-			"revision": "180cc10e5ff368b86dee226b034af7d1672baec6",
-			"revisionTime": "2018-11-29T18:54:53Z",
-			"version": "v1.15.87",
-			"versionExact": "v1.15.87"
->>>>>>> 7cd3d721
+			"revision": "180cc10e5ff368b86dee226b034af7d1672baec6",
+			"revisionTime": "2018-11-29T18:54:53Z",
+			"version": "v1.15.87",
+			"versionExact": "v1.15.87"
 		},
 		{
 			"checksumSHA1": "TekD25t+ErY7ep0VSZU1RbOuAhg=",
 			"path": "github.com/aws/aws-sdk-go/service/acmpca",
-<<<<<<< HEAD
-			"revision": "89734ade0df0a4a437cbf4aa9c14e17daf37c5ac",
-			"revisionTime": "2018-11-29T01:22:07Z",
-			"version": "v1.15.86",
-			"versionExact": "v1.15.86"
-=======
-			"revision": "180cc10e5ff368b86dee226b034af7d1672baec6",
-			"revisionTime": "2018-11-29T18:54:53Z",
-			"version": "v1.15.87",
-			"versionExact": "v1.15.87"
->>>>>>> 7cd3d721
+			"revision": "180cc10e5ff368b86dee226b034af7d1672baec6",
+			"revisionTime": "2018-11-29T18:54:53Z",
+			"version": "v1.15.87",
+			"versionExact": "v1.15.87"
 		},
 		{
 			"checksumSHA1": "cxeLAPywD0cT2SnRy0W4B1joyBs=",
 			"path": "github.com/aws/aws-sdk-go/service/apigateway",
-<<<<<<< HEAD
-			"revision": "89734ade0df0a4a437cbf4aa9c14e17daf37c5ac",
-			"revisionTime": "2018-11-29T01:22:07Z",
-			"version": "v1.15.86",
-			"versionExact": "v1.15.86"
-=======
-			"revision": "180cc10e5ff368b86dee226b034af7d1672baec6",
-			"revisionTime": "2018-11-29T18:54:53Z",
-			"version": "v1.15.87",
-			"versionExact": "v1.15.87"
->>>>>>> 7cd3d721
+			"revision": "180cc10e5ff368b86dee226b034af7d1672baec6",
+			"revisionTime": "2018-11-29T18:54:53Z",
+			"version": "v1.15.87",
+			"versionExact": "v1.15.87"
 		},
 		{
 			"checksumSHA1": "AAv5tgpGyzpzwfftoAJnudq2334=",
 			"path": "github.com/aws/aws-sdk-go/service/applicationautoscaling",
-<<<<<<< HEAD
-			"revision": "89734ade0df0a4a437cbf4aa9c14e17daf37c5ac",
-			"revisionTime": "2018-11-29T01:22:07Z",
-			"version": "v1.15.86",
-			"versionExact": "v1.15.86"
-=======
-			"revision": "180cc10e5ff368b86dee226b034af7d1672baec6",
-			"revisionTime": "2018-11-29T18:54:53Z",
-			"version": "v1.15.87",
-			"versionExact": "v1.15.87"
->>>>>>> 7cd3d721
+			"revision": "180cc10e5ff368b86dee226b034af7d1672baec6",
+			"revisionTime": "2018-11-29T18:54:53Z",
+			"version": "v1.15.87",
+			"versionExact": "v1.15.87"
 		},
 		{
 			"checksumSHA1": "G1ttelwc+3Xv7fyc7NRDcIWTD4Y=",
 			"path": "github.com/aws/aws-sdk-go/service/appsync",
-<<<<<<< HEAD
-			"revision": "89734ade0df0a4a437cbf4aa9c14e17daf37c5ac",
-			"revisionTime": "2018-11-29T01:22:07Z",
-			"version": "v1.15.86",
-			"versionExact": "v1.15.86"
-=======
-			"revision": "180cc10e5ff368b86dee226b034af7d1672baec6",
-			"revisionTime": "2018-11-29T18:54:53Z",
-			"version": "v1.15.87",
-			"versionExact": "v1.15.87"
->>>>>>> 7cd3d721
+			"revision": "180cc10e5ff368b86dee226b034af7d1672baec6",
+			"revisionTime": "2018-11-29T18:54:53Z",
+			"version": "v1.15.87",
+			"versionExact": "v1.15.87"
 		},
 		{
 			"checksumSHA1": "62J/tLeZX36VfFPh5+gCrH9kh/E=",
 			"path": "github.com/aws/aws-sdk-go/service/athena",
-<<<<<<< HEAD
-			"revision": "89734ade0df0a4a437cbf4aa9c14e17daf37c5ac",
-			"revisionTime": "2018-11-29T01:22:07Z",
-			"version": "v1.15.86",
-			"versionExact": "v1.15.86"
-=======
-			"revision": "180cc10e5ff368b86dee226b034af7d1672baec6",
-			"revisionTime": "2018-11-29T18:54:53Z",
-			"version": "v1.15.87",
-			"versionExact": "v1.15.87"
->>>>>>> 7cd3d721
+			"revision": "180cc10e5ff368b86dee226b034af7d1672baec6",
+			"revisionTime": "2018-11-29T18:54:53Z",
+			"version": "v1.15.87",
+			"versionExact": "v1.15.87"
 		},
 		{
 			"checksumSHA1": "jixPFRDc2Mw50szA2n01JRhvJnU=",
 			"path": "github.com/aws/aws-sdk-go/service/autoscaling",
-<<<<<<< HEAD
-			"revision": "89734ade0df0a4a437cbf4aa9c14e17daf37c5ac",
-			"revisionTime": "2018-11-29T01:22:07Z",
-			"version": "v1.15.86",
-			"versionExact": "v1.15.86"
-=======
-			"revision": "180cc10e5ff368b86dee226b034af7d1672baec6",
-			"revisionTime": "2018-11-29T18:54:53Z",
-			"version": "v1.15.87",
-			"versionExact": "v1.15.87"
->>>>>>> 7cd3d721
+			"revision": "180cc10e5ff368b86dee226b034af7d1672baec6",
+			"revisionTime": "2018-11-29T18:54:53Z",
+			"version": "v1.15.87",
+			"versionExact": "v1.15.87"
 		},
 		{
 			"checksumSHA1": "P6Snig6bHJTqpzK2ilOV27NTgZU=",
 			"path": "github.com/aws/aws-sdk-go/service/batch",
-<<<<<<< HEAD
-			"revision": "89734ade0df0a4a437cbf4aa9c14e17daf37c5ac",
-			"revisionTime": "2018-11-29T01:22:07Z",
-			"version": "v1.15.86",
-			"versionExact": "v1.15.86"
-=======
-			"revision": "180cc10e5ff368b86dee226b034af7d1672baec6",
-			"revisionTime": "2018-11-29T18:54:53Z",
-			"version": "v1.15.87",
-			"versionExact": "v1.15.87"
->>>>>>> 7cd3d721
+			"revision": "180cc10e5ff368b86dee226b034af7d1672baec6",
+			"revisionTime": "2018-11-29T18:54:53Z",
+			"version": "v1.15.87",
+			"versionExact": "v1.15.87"
 		},
 		{
 			"checksumSHA1": "y0zwTXci4I6vL2us4sVXlSZnXC4=",
 			"path": "github.com/aws/aws-sdk-go/service/budgets",
-<<<<<<< HEAD
-			"revision": "89734ade0df0a4a437cbf4aa9c14e17daf37c5ac",
-			"revisionTime": "2018-11-29T01:22:07Z",
-			"version": "v1.15.86",
-			"versionExact": "v1.15.86"
-=======
-			"revision": "180cc10e5ff368b86dee226b034af7d1672baec6",
-			"revisionTime": "2018-11-29T18:54:53Z",
-			"version": "v1.15.87",
-			"versionExact": "v1.15.87"
->>>>>>> 7cd3d721
+			"revision": "180cc10e5ff368b86dee226b034af7d1672baec6",
+			"revisionTime": "2018-11-29T18:54:53Z",
+			"version": "v1.15.87",
+			"versionExact": "v1.15.87"
 		},
 		{
 			"checksumSHA1": "VatUlbTYWJxikHDG/XnfIgejXtI=",
 			"path": "github.com/aws/aws-sdk-go/service/cloud9",
-<<<<<<< HEAD
-			"revision": "89734ade0df0a4a437cbf4aa9c14e17daf37c5ac",
-			"revisionTime": "2018-11-29T01:22:07Z",
-			"version": "v1.15.86",
-			"versionExact": "v1.15.86"
-=======
-			"revision": "180cc10e5ff368b86dee226b034af7d1672baec6",
-			"revisionTime": "2018-11-29T18:54:53Z",
-			"version": "v1.15.87",
-			"versionExact": "v1.15.87"
->>>>>>> 7cd3d721
+			"revision": "180cc10e5ff368b86dee226b034af7d1672baec6",
+			"revisionTime": "2018-11-29T18:54:53Z",
+			"version": "v1.15.87",
+			"versionExact": "v1.15.87"
 		},
 		{
 			"checksumSHA1": "+Ujy5nlb+HWGMKCCS7nzxHMQ+mA=",
 			"path": "github.com/aws/aws-sdk-go/service/cloudformation",
-<<<<<<< HEAD
-			"revision": "89734ade0df0a4a437cbf4aa9c14e17daf37c5ac",
-			"revisionTime": "2018-11-29T01:22:07Z",
-			"version": "v1.15.86",
-			"versionExact": "v1.15.86"
-=======
-			"revision": "180cc10e5ff368b86dee226b034af7d1672baec6",
-			"revisionTime": "2018-11-29T18:54:53Z",
-			"version": "v1.15.87",
-			"versionExact": "v1.15.87"
->>>>>>> 7cd3d721
+			"revision": "180cc10e5ff368b86dee226b034af7d1672baec6",
+			"revisionTime": "2018-11-29T18:54:53Z",
+			"version": "v1.15.87",
+			"versionExact": "v1.15.87"
 		},
 		{
 			"checksumSHA1": "drvqUBcYB3tKbrcXX6lPGyGEJo0=",
 			"path": "github.com/aws/aws-sdk-go/service/cloudfront",
-<<<<<<< HEAD
-			"revision": "89734ade0df0a4a437cbf4aa9c14e17daf37c5ac",
-			"revisionTime": "2018-11-29T01:22:07Z",
-			"version": "v1.15.86",
-			"versionExact": "v1.15.86"
-=======
-			"revision": "180cc10e5ff368b86dee226b034af7d1672baec6",
-			"revisionTime": "2018-11-29T18:54:53Z",
-			"version": "v1.15.87",
-			"versionExact": "v1.15.87"
->>>>>>> 7cd3d721
+			"revision": "180cc10e5ff368b86dee226b034af7d1672baec6",
+			"revisionTime": "2018-11-29T18:54:53Z",
+			"version": "v1.15.87",
+			"versionExact": "v1.15.87"
 		},
 		{
 			"checksumSHA1": "36H7Vj7tRy/x0zvKjXZxuOhZ4zk=",
 			"path": "github.com/aws/aws-sdk-go/service/cloudhsmv2",
-<<<<<<< HEAD
-			"revision": "89734ade0df0a4a437cbf4aa9c14e17daf37c5ac",
-			"revisionTime": "2018-11-29T01:22:07Z",
-			"version": "v1.15.86",
-			"versionExact": "v1.15.86"
-=======
-			"revision": "180cc10e5ff368b86dee226b034af7d1672baec6",
-			"revisionTime": "2018-11-29T18:54:53Z",
-			"version": "v1.15.87",
-			"versionExact": "v1.15.87"
->>>>>>> 7cd3d721
+			"revision": "180cc10e5ff368b86dee226b034af7d1672baec6",
+			"revisionTime": "2018-11-29T18:54:53Z",
+			"version": "v1.15.87",
+			"versionExact": "v1.15.87"
 		},
 		{
 			"checksumSHA1": "tOw80eNTNpvIpMRVBr9oRjLcQ58=",
 			"path": "github.com/aws/aws-sdk-go/service/cloudsearch",
-<<<<<<< HEAD
-			"revision": "89734ade0df0a4a437cbf4aa9c14e17daf37c5ac",
-			"revisionTime": "2018-11-29T01:22:07Z",
-			"version": "v1.15.86",
-			"versionExact": "v1.15.86"
-=======
-			"revision": "180cc10e5ff368b86dee226b034af7d1672baec6",
-			"revisionTime": "2018-11-29T18:54:53Z",
-			"version": "v1.15.87",
-			"versionExact": "v1.15.87"
->>>>>>> 7cd3d721
+			"revision": "180cc10e5ff368b86dee226b034af7d1672baec6",
+			"revisionTime": "2018-11-29T18:54:53Z",
+			"version": "v1.15.87",
+			"versionExact": "v1.15.87"
 		},
 		{
 			"checksumSHA1": "5GDMRGL8Ov9o9pa4te4me+OHPc8=",
 			"path": "github.com/aws/aws-sdk-go/service/cloudtrail",
-<<<<<<< HEAD
-			"revision": "89734ade0df0a4a437cbf4aa9c14e17daf37c5ac",
-			"revisionTime": "2018-11-29T01:22:07Z",
-			"version": "v1.15.86",
-			"versionExact": "v1.15.86"
-=======
-			"revision": "180cc10e5ff368b86dee226b034af7d1672baec6",
-			"revisionTime": "2018-11-29T18:54:53Z",
-			"version": "v1.15.87",
-			"versionExact": "v1.15.87"
->>>>>>> 7cd3d721
+			"revision": "180cc10e5ff368b86dee226b034af7d1672baec6",
+			"revisionTime": "2018-11-29T18:54:53Z",
+			"version": "v1.15.87",
+			"versionExact": "v1.15.87"
 		},
 		{
 			"checksumSHA1": "Nr4uO1Et3m1Rq7E7sGAL/OQ5JJY=",
 			"path": "github.com/aws/aws-sdk-go/service/cloudwatch",
-<<<<<<< HEAD
-			"revision": "89734ade0df0a4a437cbf4aa9c14e17daf37c5ac",
-			"revisionTime": "2018-11-29T01:22:07Z",
-			"version": "v1.15.86",
-			"versionExact": "v1.15.86"
-=======
-			"revision": "180cc10e5ff368b86dee226b034af7d1672baec6",
-			"revisionTime": "2018-11-29T18:54:53Z",
-			"version": "v1.15.87",
-			"versionExact": "v1.15.87"
->>>>>>> 7cd3d721
+			"revision": "180cc10e5ff368b86dee226b034af7d1672baec6",
+			"revisionTime": "2018-11-29T18:54:53Z",
+			"version": "v1.15.87",
+			"versionExact": "v1.15.87"
 		},
 		{
 			"checksumSHA1": "xKJbi5nkhde2pEok7SboKGXpF5U=",
 			"path": "github.com/aws/aws-sdk-go/service/cloudwatchevents",
-<<<<<<< HEAD
-			"revision": "89734ade0df0a4a437cbf4aa9c14e17daf37c5ac",
-			"revisionTime": "2018-11-29T01:22:07Z",
-			"version": "v1.15.86",
-			"versionExact": "v1.15.86"
-=======
-			"revision": "180cc10e5ff368b86dee226b034af7d1672baec6",
-			"revisionTime": "2018-11-29T18:54:53Z",
-			"version": "v1.15.87",
-			"versionExact": "v1.15.87"
->>>>>>> 7cd3d721
+			"revision": "180cc10e5ff368b86dee226b034af7d1672baec6",
+			"revisionTime": "2018-11-29T18:54:53Z",
+			"version": "v1.15.87",
+			"versionExact": "v1.15.87"
 		},
 		{
 			"checksumSHA1": "TX3H4r/Y9Z3oXm71LVoQFqU7Kic=",
 			"path": "github.com/aws/aws-sdk-go/service/cloudwatchlogs",
-<<<<<<< HEAD
-			"revision": "89734ade0df0a4a437cbf4aa9c14e17daf37c5ac",
-			"revisionTime": "2018-11-29T01:22:07Z",
-			"version": "v1.15.86",
-			"versionExact": "v1.15.86"
-=======
-			"revision": "180cc10e5ff368b86dee226b034af7d1672baec6",
-			"revisionTime": "2018-11-29T18:54:53Z",
-			"version": "v1.15.87",
-			"versionExact": "v1.15.87"
->>>>>>> 7cd3d721
+			"revision": "180cc10e5ff368b86dee226b034af7d1672baec6",
+			"revisionTime": "2018-11-29T18:54:53Z",
+			"version": "v1.15.87",
+			"versionExact": "v1.15.87"
 		},
 		{
 			"checksumSHA1": "yd3vgz6OAoSK20TLb/bkg5/JqjA=",
 			"path": "github.com/aws/aws-sdk-go/service/codebuild",
-<<<<<<< HEAD
-			"revision": "89734ade0df0a4a437cbf4aa9c14e17daf37c5ac",
-			"revisionTime": "2018-11-29T01:22:07Z",
-			"version": "v1.15.86",
-			"versionExact": "v1.15.86"
-=======
-			"revision": "180cc10e5ff368b86dee226b034af7d1672baec6",
-			"revisionTime": "2018-11-29T18:54:53Z",
-			"version": "v1.15.87",
-			"versionExact": "v1.15.87"
->>>>>>> 7cd3d721
+			"revision": "180cc10e5ff368b86dee226b034af7d1672baec6",
+			"revisionTime": "2018-11-29T18:54:53Z",
+			"version": "v1.15.87",
+			"versionExact": "v1.15.87"
 		},
 		{
 			"checksumSHA1": "9uVTrIQWdmX4oWxLYOB6QHf7mdo=",
 			"path": "github.com/aws/aws-sdk-go/service/codecommit",
-<<<<<<< HEAD
-			"revision": "89734ade0df0a4a437cbf4aa9c14e17daf37c5ac",
-			"revisionTime": "2018-11-29T01:22:07Z",
-			"version": "v1.15.86",
-			"versionExact": "v1.15.86"
-=======
-			"revision": "180cc10e5ff368b86dee226b034af7d1672baec6",
-			"revisionTime": "2018-11-29T18:54:53Z",
-			"version": "v1.15.87",
-			"versionExact": "v1.15.87"
->>>>>>> 7cd3d721
+			"revision": "180cc10e5ff368b86dee226b034af7d1672baec6",
+			"revisionTime": "2018-11-29T18:54:53Z",
+			"version": "v1.15.87",
+			"versionExact": "v1.15.87"
 		},
 		{
 			"checksumSHA1": "y3Q/9XmMJOYzVIWWTD8LL6IHICI=",
 			"path": "github.com/aws/aws-sdk-go/service/codedeploy",
-<<<<<<< HEAD
-			"revision": "89734ade0df0a4a437cbf4aa9c14e17daf37c5ac",
-			"revisionTime": "2018-11-29T01:22:07Z",
-			"version": "v1.15.86",
-			"versionExact": "v1.15.86"
-=======
-			"revision": "180cc10e5ff368b86dee226b034af7d1672baec6",
-			"revisionTime": "2018-11-29T18:54:53Z",
-			"version": "v1.15.87",
-			"versionExact": "v1.15.87"
->>>>>>> 7cd3d721
+			"revision": "180cc10e5ff368b86dee226b034af7d1672baec6",
+			"revisionTime": "2018-11-29T18:54:53Z",
+			"version": "v1.15.87",
+			"versionExact": "v1.15.87"
 		},
 		{
 			"checksumSHA1": "0OFYwJRcnrXHBP9dXGjtQtqNc9w=",
 			"path": "github.com/aws/aws-sdk-go/service/codepipeline",
-<<<<<<< HEAD
-			"revision": "89734ade0df0a4a437cbf4aa9c14e17daf37c5ac",
-			"revisionTime": "2018-11-29T01:22:07Z",
-			"version": "v1.15.86",
-			"versionExact": "v1.15.86"
-=======
-			"revision": "180cc10e5ff368b86dee226b034af7d1672baec6",
-			"revisionTime": "2018-11-29T18:54:53Z",
-			"version": "v1.15.87",
-			"versionExact": "v1.15.87"
->>>>>>> 7cd3d721
+			"revision": "180cc10e5ff368b86dee226b034af7d1672baec6",
+			"revisionTime": "2018-11-29T18:54:53Z",
+			"version": "v1.15.87",
+			"versionExact": "v1.15.87"
 		},
 		{
 			"checksumSHA1": "cJY0EMAnPPjmLHW6BepTS4yrI/g=",
 			"path": "github.com/aws/aws-sdk-go/service/cognitoidentity",
-<<<<<<< HEAD
-			"revision": "89734ade0df0a4a437cbf4aa9c14e17daf37c5ac",
-			"revisionTime": "2018-11-29T01:22:07Z",
-			"version": "v1.15.86",
-			"versionExact": "v1.15.86"
-=======
-			"revision": "180cc10e5ff368b86dee226b034af7d1672baec6",
-			"revisionTime": "2018-11-29T18:54:53Z",
-			"version": "v1.15.87",
-			"versionExact": "v1.15.87"
->>>>>>> 7cd3d721
+			"revision": "180cc10e5ff368b86dee226b034af7d1672baec6",
+			"revisionTime": "2018-11-29T18:54:53Z",
+			"version": "v1.15.87",
+			"versionExact": "v1.15.87"
 		},
 		{
 			"checksumSHA1": "s2S+xgdxmt4yjviWgRzgX8Tk2pE=",
 			"path": "github.com/aws/aws-sdk-go/service/cognitoidentityprovider",
-<<<<<<< HEAD
-			"revision": "89734ade0df0a4a437cbf4aa9c14e17daf37c5ac",
-			"revisionTime": "2018-11-29T01:22:07Z",
-			"version": "v1.15.86",
-			"versionExact": "v1.15.86"
-=======
-			"revision": "180cc10e5ff368b86dee226b034af7d1672baec6",
-			"revisionTime": "2018-11-29T18:54:53Z",
-			"version": "v1.15.87",
-			"versionExact": "v1.15.87"
->>>>>>> 7cd3d721
+			"revision": "180cc10e5ff368b86dee226b034af7d1672baec6",
+			"revisionTime": "2018-11-29T18:54:53Z",
+			"version": "v1.15.87",
+			"versionExact": "v1.15.87"
 		},
 		{
 			"checksumSHA1": "10wibvFDEouxaWgPB2RCtsen1v0=",
 			"path": "github.com/aws/aws-sdk-go/service/configservice",
-<<<<<<< HEAD
-			"revision": "89734ade0df0a4a437cbf4aa9c14e17daf37c5ac",
-			"revisionTime": "2018-11-29T01:22:07Z",
-			"version": "v1.15.86",
-			"versionExact": "v1.15.86"
-=======
-			"revision": "180cc10e5ff368b86dee226b034af7d1672baec6",
-			"revisionTime": "2018-11-29T18:54:53Z",
-			"version": "v1.15.87",
-			"versionExact": "v1.15.87"
->>>>>>> 7cd3d721
+			"revision": "180cc10e5ff368b86dee226b034af7d1672baec6",
+			"revisionTime": "2018-11-29T18:54:53Z",
+			"version": "v1.15.87",
+			"versionExact": "v1.15.87"
 		},
 		{
 			"checksumSHA1": "RKh6PvFZuR7hX732WBExF4byYTM=",
 			"path": "github.com/aws/aws-sdk-go/service/databasemigrationservice",
-<<<<<<< HEAD
-			"revision": "89734ade0df0a4a437cbf4aa9c14e17daf37c5ac",
-			"revisionTime": "2018-11-29T01:22:07Z",
-			"version": "v1.15.86",
-			"versionExact": "v1.15.86"
-=======
-			"revision": "180cc10e5ff368b86dee226b034af7d1672baec6",
-			"revisionTime": "2018-11-29T18:54:53Z",
-			"version": "v1.15.87",
-			"versionExact": "v1.15.87"
->>>>>>> 7cd3d721
+			"revision": "180cc10e5ff368b86dee226b034af7d1672baec6",
+			"revisionTime": "2018-11-29T18:54:53Z",
+			"version": "v1.15.87",
+			"versionExact": "v1.15.87"
 		},
 		{
 			"checksumSHA1": "af9EdSqDMCYQElRwv6JyhNIusQo=",
 			"path": "github.com/aws/aws-sdk-go/service/datapipeline",
-<<<<<<< HEAD
-			"revision": "89734ade0df0a4a437cbf4aa9c14e17daf37c5ac",
-			"revisionTime": "2018-11-29T01:22:07Z",
-			"version": "v1.15.86",
-			"versionExact": "v1.15.86"
-=======
-			"revision": "180cc10e5ff368b86dee226b034af7d1672baec6",
-			"revisionTime": "2018-11-29T18:54:53Z",
-			"version": "v1.15.87",
-			"versionExact": "v1.15.87"
->>>>>>> 7cd3d721
+			"revision": "180cc10e5ff368b86dee226b034af7d1672baec6",
+			"revisionTime": "2018-11-29T18:54:53Z",
+			"version": "v1.15.87",
+			"versionExact": "v1.15.87"
 		},
 		{
 			"checksumSHA1": "I6c5FAGn2f6sxKaUJ5Pcr3aWdGQ=",
 			"path": "github.com/aws/aws-sdk-go/service/datasync",
-<<<<<<< HEAD
-			"revision": "89734ade0df0a4a437cbf4aa9c14e17daf37c5ac",
-			"revisionTime": "2018-11-29T01:22:07Z",
-			"version": "v1.15.86",
-			"versionExact": "v1.15.86"
-=======
-			"revision": "180cc10e5ff368b86dee226b034af7d1672baec6",
-			"revisionTime": "2018-11-29T18:54:53Z",
-			"version": "v1.15.87",
-			"versionExact": "v1.15.87"
->>>>>>> 7cd3d721
+			"revision": "180cc10e5ff368b86dee226b034af7d1672baec6",
+			"revisionTime": "2018-11-29T18:54:53Z",
+			"version": "v1.15.87",
+			"versionExact": "v1.15.87"
 		},
 		{
 			"checksumSHA1": "E2PzR2gdjvKrUoxFlf5Recjd604=",
 			"path": "github.com/aws/aws-sdk-go/service/dax",
-<<<<<<< HEAD
-			"revision": "89734ade0df0a4a437cbf4aa9c14e17daf37c5ac",
-			"revisionTime": "2018-11-29T01:22:07Z",
-			"version": "v1.15.86",
-			"versionExact": "v1.15.86"
-=======
-			"revision": "180cc10e5ff368b86dee226b034af7d1672baec6",
-			"revisionTime": "2018-11-29T18:54:53Z",
-			"version": "v1.15.87",
-			"versionExact": "v1.15.87"
->>>>>>> 7cd3d721
+			"revision": "180cc10e5ff368b86dee226b034af7d1672baec6",
+			"revisionTime": "2018-11-29T18:54:53Z",
+			"version": "v1.15.87",
+			"versionExact": "v1.15.87"
 		},
 		{
 			"checksumSHA1": "NTToWDhRxIHu1+6Fs6WAkCnt3p4=",
 			"path": "github.com/aws/aws-sdk-go/service/devicefarm",
-<<<<<<< HEAD
-			"revision": "89734ade0df0a4a437cbf4aa9c14e17daf37c5ac",
-			"revisionTime": "2018-11-29T01:22:07Z",
-			"version": "v1.15.86",
-			"versionExact": "v1.15.86"
-=======
-			"revision": "180cc10e5ff368b86dee226b034af7d1672baec6",
-			"revisionTime": "2018-11-29T18:54:53Z",
-			"version": "v1.15.87",
-			"versionExact": "v1.15.87"
->>>>>>> 7cd3d721
+			"revision": "180cc10e5ff368b86dee226b034af7d1672baec6",
+			"revisionTime": "2018-11-29T18:54:53Z",
+			"version": "v1.15.87",
+			"versionExact": "v1.15.87"
 		},
 		{
 			"checksumSHA1": "PC6sz5+T75ms9dSxhmSVrZq9bE4=",
 			"path": "github.com/aws/aws-sdk-go/service/directconnect",
-<<<<<<< HEAD
-			"revision": "89734ade0df0a4a437cbf4aa9c14e17daf37c5ac",
-			"revisionTime": "2018-11-29T01:22:07Z",
-			"version": "v1.15.86",
-			"versionExact": "v1.15.86"
-=======
-			"revision": "180cc10e5ff368b86dee226b034af7d1672baec6",
-			"revisionTime": "2018-11-29T18:54:53Z",
-			"version": "v1.15.87",
-			"versionExact": "v1.15.87"
->>>>>>> 7cd3d721
+			"revision": "180cc10e5ff368b86dee226b034af7d1672baec6",
+			"revisionTime": "2018-11-29T18:54:53Z",
+			"version": "v1.15.87",
+			"versionExact": "v1.15.87"
 		},
 		{
 			"checksumSHA1": "SMFibYGCd4yJfI7cV6m5hsA0DdU=",
 			"path": "github.com/aws/aws-sdk-go/service/directoryservice",
-<<<<<<< HEAD
-			"revision": "89734ade0df0a4a437cbf4aa9c14e17daf37c5ac",
-			"revisionTime": "2018-11-29T01:22:07Z",
-			"version": "v1.15.86",
-			"versionExact": "v1.15.86"
-=======
-			"revision": "180cc10e5ff368b86dee226b034af7d1672baec6",
-			"revisionTime": "2018-11-29T18:54:53Z",
-			"version": "v1.15.87",
-			"versionExact": "v1.15.87"
->>>>>>> 7cd3d721
+			"revision": "180cc10e5ff368b86dee226b034af7d1672baec6",
+			"revisionTime": "2018-11-29T18:54:53Z",
+			"version": "v1.15.87",
+			"versionExact": "v1.15.87"
 		},
 		{
 			"checksumSHA1": "QXJRjnodsUq3WACgm850nSlV8pE=",
 			"path": "github.com/aws/aws-sdk-go/service/dlm",
-<<<<<<< HEAD
-			"revision": "89734ade0df0a4a437cbf4aa9c14e17daf37c5ac",
-			"revisionTime": "2018-11-29T01:22:07Z",
-			"version": "v1.15.86",
-			"versionExact": "v1.15.86"
-=======
-			"revision": "180cc10e5ff368b86dee226b034af7d1672baec6",
-			"revisionTime": "2018-11-29T18:54:53Z",
-			"version": "v1.15.87",
-			"versionExact": "v1.15.87"
->>>>>>> 7cd3d721
+			"revision": "180cc10e5ff368b86dee226b034af7d1672baec6",
+			"revisionTime": "2018-11-29T18:54:53Z",
+			"version": "v1.15.87",
+			"versionExact": "v1.15.87"
 		},
 		{
 			"checksumSHA1": "vR23vLAg5qmLI9HbHJ+a7sfpJ+I=",
 			"path": "github.com/aws/aws-sdk-go/service/dynamodb",
-<<<<<<< HEAD
-			"revision": "89734ade0df0a4a437cbf4aa9c14e17daf37c5ac",
-			"revisionTime": "2018-11-29T01:22:07Z",
-			"version": "v1.15.86",
-			"versionExact": "v1.15.86"
-=======
-			"revision": "180cc10e5ff368b86dee226b034af7d1672baec6",
-			"revisionTime": "2018-11-29T18:54:53Z",
-			"version": "v1.15.87",
-			"versionExact": "v1.15.87"
->>>>>>> 7cd3d721
+			"revision": "180cc10e5ff368b86dee226b034af7d1672baec6",
+			"revisionTime": "2018-11-29T18:54:53Z",
+			"version": "v1.15.87",
+			"versionExact": "v1.15.87"
 		},
 		{
 			"checksumSHA1": "aoIrjPbY0OSLruA+f7IVRM8sGAU=",
 			"path": "github.com/aws/aws-sdk-go/service/ec2",
-<<<<<<< HEAD
-			"revision": "89734ade0df0a4a437cbf4aa9c14e17daf37c5ac",
-			"revisionTime": "2018-11-29T01:22:07Z",
-			"version": "v1.15.86",
-			"versionExact": "v1.15.86"
-=======
-			"revision": "180cc10e5ff368b86dee226b034af7d1672baec6",
-			"revisionTime": "2018-11-29T18:54:53Z",
-			"version": "v1.15.87",
-			"versionExact": "v1.15.87"
->>>>>>> 7cd3d721
+			"revision": "180cc10e5ff368b86dee226b034af7d1672baec6",
+			"revisionTime": "2018-11-29T18:54:53Z",
+			"version": "v1.15.87",
+			"versionExact": "v1.15.87"
 		},
 		{
 			"checksumSHA1": "Ib0Plp1+0bdv4RlTvyTjJY38drE=",
 			"path": "github.com/aws/aws-sdk-go/service/ecr",
-<<<<<<< HEAD
-			"revision": "89734ade0df0a4a437cbf4aa9c14e17daf37c5ac",
-			"revisionTime": "2018-11-29T01:22:07Z",
-			"version": "v1.15.86",
-			"versionExact": "v1.15.86"
-=======
-			"revision": "180cc10e5ff368b86dee226b034af7d1672baec6",
-			"revisionTime": "2018-11-29T18:54:53Z",
-			"version": "v1.15.87",
-			"versionExact": "v1.15.87"
->>>>>>> 7cd3d721
+			"revision": "180cc10e5ff368b86dee226b034af7d1672baec6",
+			"revisionTime": "2018-11-29T18:54:53Z",
+			"version": "v1.15.87",
+			"versionExact": "v1.15.87"
 		},
 		{
 			"checksumSHA1": "LdPUDsaddgfLmFc4qCht+X2IMco=",
 			"path": "github.com/aws/aws-sdk-go/service/ecs",
-<<<<<<< HEAD
-			"revision": "89734ade0df0a4a437cbf4aa9c14e17daf37c5ac",
-			"revisionTime": "2018-11-29T01:22:07Z",
-			"version": "v1.15.86",
-			"versionExact": "v1.15.86"
-=======
-			"revision": "180cc10e5ff368b86dee226b034af7d1672baec6",
-			"revisionTime": "2018-11-29T18:54:53Z",
-			"version": "v1.15.87",
-			"versionExact": "v1.15.87"
->>>>>>> 7cd3d721
+			"revision": "180cc10e5ff368b86dee226b034af7d1672baec6",
+			"revisionTime": "2018-11-29T18:54:53Z",
+			"version": "v1.15.87",
+			"versionExact": "v1.15.87"
 		},
 		{
 			"checksumSHA1": "8ea7fZjeKLrp8d0H2oPJt+CmAEk=",
 			"path": "github.com/aws/aws-sdk-go/service/efs",
-<<<<<<< HEAD
-			"revision": "89734ade0df0a4a437cbf4aa9c14e17daf37c5ac",
-			"revisionTime": "2018-11-29T01:22:07Z",
-			"version": "v1.15.86",
-			"versionExact": "v1.15.86"
-=======
-			"revision": "180cc10e5ff368b86dee226b034af7d1672baec6",
-			"revisionTime": "2018-11-29T18:54:53Z",
-			"version": "v1.15.87",
-			"versionExact": "v1.15.87"
->>>>>>> 7cd3d721
+			"revision": "180cc10e5ff368b86dee226b034af7d1672baec6",
+			"revisionTime": "2018-11-29T18:54:53Z",
+			"version": "v1.15.87",
+			"versionExact": "v1.15.87"
 		},
 		{
 			"checksumSHA1": "zlnQCc6wRah9JnvhDp3EyWD/GnQ=",
 			"path": "github.com/aws/aws-sdk-go/service/eks",
-<<<<<<< HEAD
-			"revision": "89734ade0df0a4a437cbf4aa9c14e17daf37c5ac",
-			"revisionTime": "2018-11-29T01:22:07Z",
-			"version": "v1.15.86",
-			"versionExact": "v1.15.86"
-=======
-			"revision": "180cc10e5ff368b86dee226b034af7d1672baec6",
-			"revisionTime": "2018-11-29T18:54:53Z",
-			"version": "v1.15.87",
-			"versionExact": "v1.15.87"
->>>>>>> 7cd3d721
+			"revision": "180cc10e5ff368b86dee226b034af7d1672baec6",
+			"revisionTime": "2018-11-29T18:54:53Z",
+			"version": "v1.15.87",
+			"versionExact": "v1.15.87"
 		},
 		{
 			"checksumSHA1": "UR7K4m62MzrSPEB4KLLEQOsJ4mw=",
 			"path": "github.com/aws/aws-sdk-go/service/elasticache",
-<<<<<<< HEAD
-			"revision": "89734ade0df0a4a437cbf4aa9c14e17daf37c5ac",
-			"revisionTime": "2018-11-29T01:22:07Z",
-			"version": "v1.15.86",
-			"versionExact": "v1.15.86"
-=======
-			"revision": "180cc10e5ff368b86dee226b034af7d1672baec6",
-			"revisionTime": "2018-11-29T18:54:53Z",
-			"version": "v1.15.87",
-			"versionExact": "v1.15.87"
->>>>>>> 7cd3d721
+			"revision": "180cc10e5ff368b86dee226b034af7d1672baec6",
+			"revisionTime": "2018-11-29T18:54:53Z",
+			"version": "v1.15.87",
+			"versionExact": "v1.15.87"
 		},
 		{
 			"checksumSHA1": "iRZ8TBVI03KJhe3usx8HZH+hz7Q=",
 			"path": "github.com/aws/aws-sdk-go/service/elasticbeanstalk",
-<<<<<<< HEAD
-			"revision": "89734ade0df0a4a437cbf4aa9c14e17daf37c5ac",
-			"revisionTime": "2018-11-29T01:22:07Z",
-			"version": "v1.15.86",
-			"versionExact": "v1.15.86"
-=======
-			"revision": "180cc10e5ff368b86dee226b034af7d1672baec6",
-			"revisionTime": "2018-11-29T18:54:53Z",
-			"version": "v1.15.87",
-			"versionExact": "v1.15.87"
->>>>>>> 7cd3d721
+			"revision": "180cc10e5ff368b86dee226b034af7d1672baec6",
+			"revisionTime": "2018-11-29T18:54:53Z",
+			"version": "v1.15.87",
+			"versionExact": "v1.15.87"
 		},
 		{
 			"checksumSHA1": "Xv5k/JHJ+CsuyUCc5SoENm2r8w4=",
 			"path": "github.com/aws/aws-sdk-go/service/elasticsearchservice",
-<<<<<<< HEAD
-			"revision": "89734ade0df0a4a437cbf4aa9c14e17daf37c5ac",
-			"revisionTime": "2018-11-29T01:22:07Z",
-			"version": "v1.15.86",
-			"versionExact": "v1.15.86"
-=======
-			"revision": "180cc10e5ff368b86dee226b034af7d1672baec6",
-			"revisionTime": "2018-11-29T18:54:53Z",
-			"version": "v1.15.87",
-			"versionExact": "v1.15.87"
->>>>>>> 7cd3d721
+			"revision": "180cc10e5ff368b86dee226b034af7d1672baec6",
+			"revisionTime": "2018-11-29T18:54:53Z",
+			"version": "v1.15.87",
+			"versionExact": "v1.15.87"
 		},
 		{
 			"checksumSHA1": "apL29Unu7vIxb5VgA+HWW0nm1v0=",
 			"path": "github.com/aws/aws-sdk-go/service/elastictranscoder",
-<<<<<<< HEAD
-			"revision": "89734ade0df0a4a437cbf4aa9c14e17daf37c5ac",
-			"revisionTime": "2018-11-29T01:22:07Z",
-			"version": "v1.15.86",
-			"versionExact": "v1.15.86"
-=======
-			"revision": "180cc10e5ff368b86dee226b034af7d1672baec6",
-			"revisionTime": "2018-11-29T18:54:53Z",
-			"version": "v1.15.87",
-			"versionExact": "v1.15.87"
->>>>>>> 7cd3d721
+			"revision": "180cc10e5ff368b86dee226b034af7d1672baec6",
+			"revisionTime": "2018-11-29T18:54:53Z",
+			"version": "v1.15.87",
+			"versionExact": "v1.15.87"
 		},
 		{
 			"checksumSHA1": "f5/ev7DpX3Fn2Qg12TG8+aXX8Ek=",
 			"path": "github.com/aws/aws-sdk-go/service/elb",
-<<<<<<< HEAD
-			"revision": "89734ade0df0a4a437cbf4aa9c14e17daf37c5ac",
-			"revisionTime": "2018-11-29T01:22:07Z",
-			"version": "v1.15.86",
-			"versionExact": "v1.15.86"
-=======
-			"revision": "180cc10e5ff368b86dee226b034af7d1672baec6",
-			"revisionTime": "2018-11-29T18:54:53Z",
-			"version": "v1.15.87",
-			"versionExact": "v1.15.87"
->>>>>>> 7cd3d721
+			"revision": "180cc10e5ff368b86dee226b034af7d1672baec6",
+			"revisionTime": "2018-11-29T18:54:53Z",
+			"version": "v1.15.87",
+			"versionExact": "v1.15.87"
 		},
 		{
 			"checksumSHA1": "G0dkMrX5b0uNJ5RU9evoYqbICqw=",
 			"path": "github.com/aws/aws-sdk-go/service/elbv2",
-<<<<<<< HEAD
-			"revision": "89734ade0df0a4a437cbf4aa9c14e17daf37c5ac",
-			"revisionTime": "2018-11-29T01:22:07Z",
-			"version": "v1.15.86",
-			"versionExact": "v1.15.86"
-=======
-			"revision": "180cc10e5ff368b86dee226b034af7d1672baec6",
-			"revisionTime": "2018-11-29T18:54:53Z",
-			"version": "v1.15.87",
-			"versionExact": "v1.15.87"
->>>>>>> 7cd3d721
+			"revision": "180cc10e5ff368b86dee226b034af7d1672baec6",
+			"revisionTime": "2018-11-29T18:54:53Z",
+			"version": "v1.15.87",
+			"versionExact": "v1.15.87"
 		},
 		{
 			"checksumSHA1": "Kv3fpVUq/lOmilTffzAnRQ/5yPk=",
 			"path": "github.com/aws/aws-sdk-go/service/emr",
-<<<<<<< HEAD
-			"revision": "89734ade0df0a4a437cbf4aa9c14e17daf37c5ac",
-			"revisionTime": "2018-11-29T01:22:07Z",
-			"version": "v1.15.86",
-			"versionExact": "v1.15.86"
-=======
-			"revision": "180cc10e5ff368b86dee226b034af7d1672baec6",
-			"revisionTime": "2018-11-29T18:54:53Z",
-			"version": "v1.15.87",
-			"versionExact": "v1.15.87"
->>>>>>> 7cd3d721
+			"revision": "180cc10e5ff368b86dee226b034af7d1672baec6",
+			"revisionTime": "2018-11-29T18:54:53Z",
+			"version": "v1.15.87",
+			"versionExact": "v1.15.87"
 		},
 		{
 			"checksumSHA1": "retO+IhZiinZm0yaf0hdU03P3nM=",
 			"path": "github.com/aws/aws-sdk-go/service/firehose",
-<<<<<<< HEAD
-			"revision": "89734ade0df0a4a437cbf4aa9c14e17daf37c5ac",
-			"revisionTime": "2018-11-29T01:22:07Z",
-			"version": "v1.15.86",
-			"versionExact": "v1.15.86"
-=======
-			"revision": "180cc10e5ff368b86dee226b034af7d1672baec6",
-			"revisionTime": "2018-11-29T18:54:53Z",
-			"version": "v1.15.87",
-			"versionExact": "v1.15.87"
->>>>>>> 7cd3d721
+			"revision": "180cc10e5ff368b86dee226b034af7d1672baec6",
+			"revisionTime": "2018-11-29T18:54:53Z",
+			"version": "v1.15.87",
+			"versionExact": "v1.15.87"
 		},
 		{
 			"checksumSHA1": "lAJmnDWbMBwbWp2LNj+EgoK44Gw=",
 			"path": "github.com/aws/aws-sdk-go/service/fms",
-<<<<<<< HEAD
-			"revision": "89734ade0df0a4a437cbf4aa9c14e17daf37c5ac",
-			"revisionTime": "2018-11-29T01:22:07Z",
-			"version": "v1.15.86",
-			"versionExact": "v1.15.86"
-=======
-			"revision": "180cc10e5ff368b86dee226b034af7d1672baec6",
-			"revisionTime": "2018-11-29T18:54:53Z",
-			"version": "v1.15.87",
-			"versionExact": "v1.15.87"
->>>>>>> 7cd3d721
+			"revision": "180cc10e5ff368b86dee226b034af7d1672baec6",
+			"revisionTime": "2018-11-29T18:54:53Z",
+			"version": "v1.15.87",
+			"versionExact": "v1.15.87"
 		},
 		{
 			"checksumSHA1": "VOSOe2McOhEVDSfRAz7OM5stigI=",
 			"path": "github.com/aws/aws-sdk-go/service/gamelift",
-<<<<<<< HEAD
-			"revision": "89734ade0df0a4a437cbf4aa9c14e17daf37c5ac",
-			"revisionTime": "2018-11-29T01:22:07Z",
-			"version": "v1.15.86",
-			"versionExact": "v1.15.86"
-=======
-			"revision": "180cc10e5ff368b86dee226b034af7d1672baec6",
-			"revisionTime": "2018-11-29T18:54:53Z",
-			"version": "v1.15.87",
-			"versionExact": "v1.15.87"
->>>>>>> 7cd3d721
+			"revision": "180cc10e5ff368b86dee226b034af7d1672baec6",
+			"revisionTime": "2018-11-29T18:54:53Z",
+			"version": "v1.15.87",
+			"versionExact": "v1.15.87"
 		},
 		{
 			"checksumSHA1": "BkSoTPbLpV9Ov9iVpuBRJv9j8+s=",
 			"path": "github.com/aws/aws-sdk-go/service/glacier",
-<<<<<<< HEAD
-			"revision": "89734ade0df0a4a437cbf4aa9c14e17daf37c5ac",
-			"revisionTime": "2018-11-29T01:22:07Z",
-			"version": "v1.15.86",
-			"versionExact": "v1.15.86"
-=======
-			"revision": "180cc10e5ff368b86dee226b034af7d1672baec6",
-			"revisionTime": "2018-11-29T18:54:53Z",
-			"version": "v1.15.87",
-			"versionExact": "v1.15.87"
->>>>>>> 7cd3d721
+			"revision": "180cc10e5ff368b86dee226b034af7d1672baec6",
+			"revisionTime": "2018-11-29T18:54:53Z",
+			"version": "v1.15.87",
+			"versionExact": "v1.15.87"
 		},
 		{
 			"checksumSHA1": "5kEA8EUoVwodknTHutskiCfu4+c=",
 			"path": "github.com/aws/aws-sdk-go/service/glue",
-<<<<<<< HEAD
-			"revision": "89734ade0df0a4a437cbf4aa9c14e17daf37c5ac",
-			"revisionTime": "2018-11-29T01:22:07Z",
-			"version": "v1.15.86",
-			"versionExact": "v1.15.86"
-=======
-			"revision": "180cc10e5ff368b86dee226b034af7d1672baec6",
-			"revisionTime": "2018-11-29T18:54:53Z",
-			"version": "v1.15.87",
-			"versionExact": "v1.15.87"
->>>>>>> 7cd3d721
+			"revision": "180cc10e5ff368b86dee226b034af7d1672baec6",
+			"revisionTime": "2018-11-29T18:54:53Z",
+			"version": "v1.15.87",
+			"versionExact": "v1.15.87"
 		},
 		{
 			"checksumSHA1": "a8UUqzlic1ljsDtjTH97ShjzFIY=",
 			"path": "github.com/aws/aws-sdk-go/service/guardduty",
-<<<<<<< HEAD
-			"revision": "89734ade0df0a4a437cbf4aa9c14e17daf37c5ac",
-			"revisionTime": "2018-11-29T01:22:07Z",
-			"version": "v1.15.86",
-			"versionExact": "v1.15.86"
-=======
-			"revision": "180cc10e5ff368b86dee226b034af7d1672baec6",
-			"revisionTime": "2018-11-29T18:54:53Z",
-			"version": "v1.15.87",
-			"versionExact": "v1.15.87"
->>>>>>> 7cd3d721
+			"revision": "180cc10e5ff368b86dee226b034af7d1672baec6",
+			"revisionTime": "2018-11-29T18:54:53Z",
+			"version": "v1.15.87",
+			"versionExact": "v1.15.87"
 		},
 		{
 			"checksumSHA1": "oCcChwE/IMCzMyWR0l8nuY5nqc8=",
 			"path": "github.com/aws/aws-sdk-go/service/iam",
-<<<<<<< HEAD
-			"revision": "89734ade0df0a4a437cbf4aa9c14e17daf37c5ac",
-			"revisionTime": "2018-11-29T01:22:07Z",
-			"version": "v1.15.86",
-			"versionExact": "v1.15.86"
-=======
-			"revision": "180cc10e5ff368b86dee226b034af7d1672baec6",
-			"revisionTime": "2018-11-29T18:54:53Z",
-			"version": "v1.15.87",
-			"versionExact": "v1.15.87"
->>>>>>> 7cd3d721
+			"revision": "180cc10e5ff368b86dee226b034af7d1672baec6",
+			"revisionTime": "2018-11-29T18:54:53Z",
+			"version": "v1.15.87",
+			"versionExact": "v1.15.87"
 		},
 		{
 			"checksumSHA1": "0EmBq5ipRFEW1qSToFlBP6WmRyA=",
 			"path": "github.com/aws/aws-sdk-go/service/inspector",
-<<<<<<< HEAD
-			"revision": "89734ade0df0a4a437cbf4aa9c14e17daf37c5ac",
-			"revisionTime": "2018-11-29T01:22:07Z",
-			"version": "v1.15.86",
-			"versionExact": "v1.15.86"
-=======
-			"revision": "180cc10e5ff368b86dee226b034af7d1672baec6",
-			"revisionTime": "2018-11-29T18:54:53Z",
-			"version": "v1.15.87",
-			"versionExact": "v1.15.87"
->>>>>>> 7cd3d721
+			"revision": "180cc10e5ff368b86dee226b034af7d1672baec6",
+			"revisionTime": "2018-11-29T18:54:53Z",
+			"version": "v1.15.87",
+			"versionExact": "v1.15.87"
 		},
 		{
 			"checksumSHA1": "TgSUphUZ3+22B4yiA9SuGCQKd5I=",
 			"path": "github.com/aws/aws-sdk-go/service/iot",
-<<<<<<< HEAD
-			"revision": "89734ade0df0a4a437cbf4aa9c14e17daf37c5ac",
-			"revisionTime": "2018-11-29T01:22:07Z",
-			"version": "v1.15.86",
-			"versionExact": "v1.15.86"
-=======
-			"revision": "180cc10e5ff368b86dee226b034af7d1672baec6",
-			"revisionTime": "2018-11-29T18:54:53Z",
-			"version": "v1.15.87",
-			"versionExact": "v1.15.87"
->>>>>>> 7cd3d721
+			"revision": "180cc10e5ff368b86dee226b034af7d1672baec6",
+			"revisionTime": "2018-11-29T18:54:53Z",
+			"version": "v1.15.87",
+			"versionExact": "v1.15.87"
 		},
 		{
 			"checksumSHA1": "BqFgvuCkO8U2SOLpzBEWAwkSwL0=",
 			"path": "github.com/aws/aws-sdk-go/service/kinesis",
-<<<<<<< HEAD
-			"revision": "89734ade0df0a4a437cbf4aa9c14e17daf37c5ac",
-			"revisionTime": "2018-11-29T01:22:07Z",
-			"version": "v1.15.86",
-			"versionExact": "v1.15.86"
-=======
-			"revision": "180cc10e5ff368b86dee226b034af7d1672baec6",
-			"revisionTime": "2018-11-29T18:54:53Z",
-			"version": "v1.15.87",
-			"versionExact": "v1.15.87"
->>>>>>> 7cd3d721
+			"revision": "180cc10e5ff368b86dee226b034af7d1672baec6",
+			"revisionTime": "2018-11-29T18:54:53Z",
+			"version": "v1.15.87",
+			"versionExact": "v1.15.87"
 		},
 		{
 			"checksumSHA1": "ypJEfNs+8bg9cHf9ybl7Xy0rYLw=",
 			"path": "github.com/aws/aws-sdk-go/service/kinesisanalytics",
-<<<<<<< HEAD
-			"revision": "89734ade0df0a4a437cbf4aa9c14e17daf37c5ac",
-			"revisionTime": "2018-11-29T01:22:07Z",
-			"version": "v1.15.86",
-			"versionExact": "v1.15.86"
-=======
-			"revision": "180cc10e5ff368b86dee226b034af7d1672baec6",
-			"revisionTime": "2018-11-29T18:54:53Z",
-			"version": "v1.15.87",
-			"versionExact": "v1.15.87"
->>>>>>> 7cd3d721
+			"revision": "180cc10e5ff368b86dee226b034af7d1672baec6",
+			"revisionTime": "2018-11-29T18:54:53Z",
+			"version": "v1.15.87",
+			"versionExact": "v1.15.87"
 		},
 		{
 			"checksumSHA1": "Igz17RoCQdtLouNKkFdaUZvy7yA=",
 			"path": "github.com/aws/aws-sdk-go/service/kms",
-<<<<<<< HEAD
-			"revision": "89734ade0df0a4a437cbf4aa9c14e17daf37c5ac",
-			"revisionTime": "2018-11-29T01:22:07Z",
-			"version": "v1.15.86",
-			"versionExact": "v1.15.86"
-=======
-			"revision": "180cc10e5ff368b86dee226b034af7d1672baec6",
-			"revisionTime": "2018-11-29T18:54:53Z",
-			"version": "v1.15.87",
-			"versionExact": "v1.15.87"
->>>>>>> 7cd3d721
+			"revision": "180cc10e5ff368b86dee226b034af7d1672baec6",
+			"revisionTime": "2018-11-29T18:54:53Z",
+			"version": "v1.15.87",
+			"versionExact": "v1.15.87"
 		},
 		{
 			"checksumSHA1": "7XsWbiM7EHYS9n/qkxYf6FLwmSo=",
 			"path": "github.com/aws/aws-sdk-go/service/lambda",
-<<<<<<< HEAD
-			"revision": "89734ade0df0a4a437cbf4aa9c14e17daf37c5ac",
-			"revisionTime": "2018-11-29T01:22:07Z",
-			"version": "v1.15.86",
-			"versionExact": "v1.15.86"
-=======
-			"revision": "180cc10e5ff368b86dee226b034af7d1672baec6",
-			"revisionTime": "2018-11-29T18:54:53Z",
-			"version": "v1.15.87",
-			"versionExact": "v1.15.87"
->>>>>>> 7cd3d721
+			"revision": "180cc10e5ff368b86dee226b034af7d1672baec6",
+			"revisionTime": "2018-11-29T18:54:53Z",
+			"version": "v1.15.87",
+			"versionExact": "v1.15.87"
 		},
 		{
 			"checksumSHA1": "R8gYQx1m4W1Z8GXwFz10Y9eFkpc=",
 			"path": "github.com/aws/aws-sdk-go/service/lexmodelbuildingservice",
-<<<<<<< HEAD
-			"revision": "89734ade0df0a4a437cbf4aa9c14e17daf37c5ac",
-			"revisionTime": "2018-11-29T01:22:07Z",
-			"version": "v1.15.86",
-			"versionExact": "v1.15.86"
-=======
-			"revision": "180cc10e5ff368b86dee226b034af7d1672baec6",
-			"revisionTime": "2018-11-29T18:54:53Z",
-			"version": "v1.15.87",
-			"versionExact": "v1.15.87"
->>>>>>> 7cd3d721
+			"revision": "180cc10e5ff368b86dee226b034af7d1672baec6",
+			"revisionTime": "2018-11-29T18:54:53Z",
+			"version": "v1.15.87",
+			"versionExact": "v1.15.87"
 		},
 		{
 			"checksumSHA1": "rZqdRowd7kLjKtr+qNJ6Mw9u5nM=",
 			"path": "github.com/aws/aws-sdk-go/service/lightsail",
-<<<<<<< HEAD
-			"revision": "89734ade0df0a4a437cbf4aa9c14e17daf37c5ac",
-			"revisionTime": "2018-11-29T01:22:07Z",
-			"version": "v1.15.86",
-			"versionExact": "v1.15.86"
-=======
-			"revision": "180cc10e5ff368b86dee226b034af7d1672baec6",
-			"revisionTime": "2018-11-29T18:54:53Z",
-			"version": "v1.15.87",
-			"versionExact": "v1.15.87"
->>>>>>> 7cd3d721
+			"revision": "180cc10e5ff368b86dee226b034af7d1672baec6",
+			"revisionTime": "2018-11-29T18:54:53Z",
+			"version": "v1.15.87",
+			"versionExact": "v1.15.87"
 		},
 		{
 			"checksumSHA1": "RVGzBxEeU2U6tmIWIsK4HNCYOig=",
 			"path": "github.com/aws/aws-sdk-go/service/macie",
-<<<<<<< HEAD
-			"revision": "89734ade0df0a4a437cbf4aa9c14e17daf37c5ac",
-			"revisionTime": "2018-11-29T01:22:07Z",
-			"version": "v1.15.86",
-			"versionExact": "v1.15.86"
-=======
-			"revision": "180cc10e5ff368b86dee226b034af7d1672baec6",
-			"revisionTime": "2018-11-29T18:54:53Z",
-			"version": "v1.15.87",
-			"versionExact": "v1.15.87"
->>>>>>> 7cd3d721
+			"revision": "180cc10e5ff368b86dee226b034af7d1672baec6",
+			"revisionTime": "2018-11-29T18:54:53Z",
+			"version": "v1.15.87",
+			"versionExact": "v1.15.87"
 		},
 		{
 			"checksumSHA1": "PmHXYQmLgre3YISTEeOQ7r3nXeQ=",
 			"path": "github.com/aws/aws-sdk-go/service/mediaconvert",
-<<<<<<< HEAD
-			"revision": "89734ade0df0a4a437cbf4aa9c14e17daf37c5ac",
-			"revisionTime": "2018-11-29T01:22:07Z",
-			"version": "v1.15.86",
-			"versionExact": "v1.15.86"
-=======
-			"revision": "180cc10e5ff368b86dee226b034af7d1672baec6",
-			"revisionTime": "2018-11-29T18:54:53Z",
-			"version": "v1.15.87",
-			"versionExact": "v1.15.87"
->>>>>>> 7cd3d721
+			"revision": "180cc10e5ff368b86dee226b034af7d1672baec6",
+			"revisionTime": "2018-11-29T18:54:53Z",
+			"version": "v1.15.87",
+			"versionExact": "v1.15.87"
 		},
 		{
 			"checksumSHA1": "bFhZoQxw6vtSuDdKjeflzYY3YSk=",
 			"path": "github.com/aws/aws-sdk-go/service/medialive",
-<<<<<<< HEAD
-			"revision": "89734ade0df0a4a437cbf4aa9c14e17daf37c5ac",
-			"revisionTime": "2018-11-29T01:22:07Z",
-			"version": "v1.15.86",
-			"versionExact": "v1.15.86"
-=======
-			"revision": "180cc10e5ff368b86dee226b034af7d1672baec6",
-			"revisionTime": "2018-11-29T18:54:53Z",
-			"version": "v1.15.87",
-			"versionExact": "v1.15.87"
->>>>>>> 7cd3d721
+			"revision": "180cc10e5ff368b86dee226b034af7d1672baec6",
+			"revisionTime": "2018-11-29T18:54:53Z",
+			"version": "v1.15.87",
+			"versionExact": "v1.15.87"
 		},
 		{
 			"checksumSHA1": "y/0+Q1sC6CQzVR5qITCGJ/mbFa0=",
 			"path": "github.com/aws/aws-sdk-go/service/mediapackage",
-<<<<<<< HEAD
-			"revision": "89734ade0df0a4a437cbf4aa9c14e17daf37c5ac",
-			"revisionTime": "2018-11-29T01:22:07Z",
-			"version": "v1.15.86",
-			"versionExact": "v1.15.86"
-=======
-			"revision": "180cc10e5ff368b86dee226b034af7d1672baec6",
-			"revisionTime": "2018-11-29T18:54:53Z",
-			"version": "v1.15.87",
-			"versionExact": "v1.15.87"
->>>>>>> 7cd3d721
+			"revision": "180cc10e5ff368b86dee226b034af7d1672baec6",
+			"revisionTime": "2018-11-29T18:54:53Z",
+			"version": "v1.15.87",
+			"versionExact": "v1.15.87"
 		},
 		{
 			"checksumSHA1": "PI4HQYFv1c30dZh4O4CpuxC1sc8=",
 			"path": "github.com/aws/aws-sdk-go/service/mediastore",
-<<<<<<< HEAD
-			"revision": "89734ade0df0a4a437cbf4aa9c14e17daf37c5ac",
-			"revisionTime": "2018-11-29T01:22:07Z",
-			"version": "v1.15.86",
-			"versionExact": "v1.15.86"
-=======
-			"revision": "180cc10e5ff368b86dee226b034af7d1672baec6",
-			"revisionTime": "2018-11-29T18:54:53Z",
-			"version": "v1.15.87",
-			"versionExact": "v1.15.87"
->>>>>>> 7cd3d721
+			"revision": "180cc10e5ff368b86dee226b034af7d1672baec6",
+			"revisionTime": "2018-11-29T18:54:53Z",
+			"version": "v1.15.87",
+			"versionExact": "v1.15.87"
 		},
 		{
 			"checksumSHA1": "kq99e0KCM51EmVJwJ2ycUdzwLWM=",
 			"path": "github.com/aws/aws-sdk-go/service/mediastoredata",
-<<<<<<< HEAD
-			"revision": "89734ade0df0a4a437cbf4aa9c14e17daf37c5ac",
-			"revisionTime": "2018-11-29T01:22:07Z",
-			"version": "v1.15.86",
-			"versionExact": "v1.15.86"
-=======
-			"revision": "180cc10e5ff368b86dee226b034af7d1672baec6",
-			"revisionTime": "2018-11-29T18:54:53Z",
-			"version": "v1.15.87",
-			"versionExact": "v1.15.87"
->>>>>>> 7cd3d721
+			"revision": "180cc10e5ff368b86dee226b034af7d1672baec6",
+			"revisionTime": "2018-11-29T18:54:53Z",
+			"version": "v1.15.87",
+			"versionExact": "v1.15.87"
 		},
 		{
 			"checksumSHA1": "QzXXaK3Wp4dyew5yPBf6vvthDrU=",
 			"path": "github.com/aws/aws-sdk-go/service/mq",
-<<<<<<< HEAD
-			"revision": "89734ade0df0a4a437cbf4aa9c14e17daf37c5ac",
-			"revisionTime": "2018-11-29T01:22:07Z",
-			"version": "v1.15.86",
-			"versionExact": "v1.15.86"
-=======
-			"revision": "180cc10e5ff368b86dee226b034af7d1672baec6",
-			"revisionTime": "2018-11-29T18:54:53Z",
-			"version": "v1.15.87",
-			"versionExact": "v1.15.87"
->>>>>>> 7cd3d721
+			"revision": "180cc10e5ff368b86dee226b034af7d1672baec6",
+			"revisionTime": "2018-11-29T18:54:53Z",
+			"version": "v1.15.87",
+			"versionExact": "v1.15.87"
 		},
 		{
 			"checksumSHA1": "y1mGrPJlPShO/yOagp/iFRyHMtg=",
 			"path": "github.com/aws/aws-sdk-go/service/neptune",
-<<<<<<< HEAD
-			"revision": "89734ade0df0a4a437cbf4aa9c14e17daf37c5ac",
-			"revisionTime": "2018-11-29T01:22:07Z",
-			"version": "v1.15.86",
-			"versionExact": "v1.15.86"
-=======
-			"revision": "180cc10e5ff368b86dee226b034af7d1672baec6",
-			"revisionTime": "2018-11-29T18:54:53Z",
-			"version": "v1.15.87",
-			"versionExact": "v1.15.87"
->>>>>>> 7cd3d721
+			"revision": "180cc10e5ff368b86dee226b034af7d1672baec6",
+			"revisionTime": "2018-11-29T18:54:53Z",
+			"version": "v1.15.87",
+			"versionExact": "v1.15.87"
 		},
 		{
 			"checksumSHA1": "ZkfCVW7M7hCcVhk4wUPOhIhfKm0=",
 			"path": "github.com/aws/aws-sdk-go/service/opsworks",
-<<<<<<< HEAD
-			"revision": "89734ade0df0a4a437cbf4aa9c14e17daf37c5ac",
-			"revisionTime": "2018-11-29T01:22:07Z",
-			"version": "v1.15.86",
-			"versionExact": "v1.15.86"
-=======
-			"revision": "180cc10e5ff368b86dee226b034af7d1672baec6",
-			"revisionTime": "2018-11-29T18:54:53Z",
-			"version": "v1.15.87",
-			"versionExact": "v1.15.87"
->>>>>>> 7cd3d721
+			"revision": "180cc10e5ff368b86dee226b034af7d1672baec6",
+			"revisionTime": "2018-11-29T18:54:53Z",
+			"version": "v1.15.87",
+			"versionExact": "v1.15.87"
 		},
 		{
 			"checksumSHA1": "jbeiGywfS9eq+sgkpYdTSG1+6OY=",
 			"path": "github.com/aws/aws-sdk-go/service/organizations",
-<<<<<<< HEAD
-			"revision": "89734ade0df0a4a437cbf4aa9c14e17daf37c5ac",
-			"revisionTime": "2018-11-29T01:22:07Z",
-			"version": "v1.15.86",
-			"versionExact": "v1.15.86"
-=======
-			"revision": "180cc10e5ff368b86dee226b034af7d1672baec6",
-			"revisionTime": "2018-11-29T18:54:53Z",
-			"version": "v1.15.87",
-			"versionExact": "v1.15.87"
->>>>>>> 7cd3d721
+			"revision": "180cc10e5ff368b86dee226b034af7d1672baec6",
+			"revisionTime": "2018-11-29T18:54:53Z",
+			"version": "v1.15.87",
+			"versionExact": "v1.15.87"
 		},
 		{
 			"checksumSHA1": "BmJUoqyu9C2nKM2azyOfZu4B2DA=",
 			"path": "github.com/aws/aws-sdk-go/service/pinpoint",
-<<<<<<< HEAD
-			"revision": "89734ade0df0a4a437cbf4aa9c14e17daf37c5ac",
-			"revisionTime": "2018-11-29T01:22:07Z",
-			"version": "v1.15.86",
-			"versionExact": "v1.15.86"
-=======
-			"revision": "180cc10e5ff368b86dee226b034af7d1672baec6",
-			"revisionTime": "2018-11-29T18:54:53Z",
-			"version": "v1.15.87",
-			"versionExact": "v1.15.87"
->>>>>>> 7cd3d721
+			"revision": "180cc10e5ff368b86dee226b034af7d1672baec6",
+			"revisionTime": "2018-11-29T18:54:53Z",
+			"version": "v1.15.87",
+			"versionExact": "v1.15.87"
 		},
 		{
 			"checksumSHA1": "xKY1N27xgmGIfx4qRKsuPRzhY4Q=",
 			"path": "github.com/aws/aws-sdk-go/service/pricing",
-<<<<<<< HEAD
-			"revision": "89734ade0df0a4a437cbf4aa9c14e17daf37c5ac",
-			"revisionTime": "2018-11-29T01:22:07Z",
-			"version": "v1.15.86",
-			"versionExact": "v1.15.86"
-=======
-			"revision": "180cc10e5ff368b86dee226b034af7d1672baec6",
-			"revisionTime": "2018-11-29T18:54:53Z",
-			"version": "v1.15.87",
-			"versionExact": "v1.15.87"
->>>>>>> 7cd3d721
+			"revision": "180cc10e5ff368b86dee226b034af7d1672baec6",
+			"revisionTime": "2018-11-29T18:54:53Z",
+			"version": "v1.15.87",
+			"versionExact": "v1.15.87"
 		},
 		{
 			"checksumSHA1": "s3wuGhJU+8jRioLXfuF4T+/Y6wI=",
 			"path": "github.com/aws/aws-sdk-go/service/ram",
-<<<<<<< HEAD
-			"revision": "89734ade0df0a4a437cbf4aa9c14e17daf37c5ac",
-			"revisionTime": "2018-11-29T01:22:07Z",
-			"version": "v1.15.86",
-			"versionExact": "v1.15.86"
-=======
-			"revision": "180cc10e5ff368b86dee226b034af7d1672baec6",
-			"revisionTime": "2018-11-29T18:54:53Z",
-			"version": "v1.15.87",
-			"versionExact": "v1.15.87"
->>>>>>> 7cd3d721
+			"revision": "180cc10e5ff368b86dee226b034af7d1672baec6",
+			"revisionTime": "2018-11-29T18:54:53Z",
+			"version": "v1.15.87",
+			"versionExact": "v1.15.87"
 		},
 		{
 			"checksumSHA1": "rs6voBhSbyTJX2wjxdFwbz+iHrc=",
 			"path": "github.com/aws/aws-sdk-go/service/rds",
-<<<<<<< HEAD
-			"revision": "89734ade0df0a4a437cbf4aa9c14e17daf37c5ac",
-			"revisionTime": "2018-11-29T01:22:07Z",
-			"version": "v1.15.86",
-			"versionExact": "v1.15.86"
-=======
-			"revision": "180cc10e5ff368b86dee226b034af7d1672baec6",
-			"revisionTime": "2018-11-29T18:54:53Z",
-			"version": "v1.15.87",
-			"versionExact": "v1.15.87"
->>>>>>> 7cd3d721
+			"revision": "180cc10e5ff368b86dee226b034af7d1672baec6",
+			"revisionTime": "2018-11-29T18:54:53Z",
+			"version": "v1.15.87",
+			"versionExact": "v1.15.87"
 		},
 		{
 			"checksumSHA1": "bbJP6YAZnCc1HHOUcDzC20GqjSY=",
 			"path": "github.com/aws/aws-sdk-go/service/redshift",
-<<<<<<< HEAD
-			"revision": "89734ade0df0a4a437cbf4aa9c14e17daf37c5ac",
-			"revisionTime": "2018-11-29T01:22:07Z",
-			"version": "v1.15.86",
-			"versionExact": "v1.15.86"
-=======
-			"revision": "180cc10e5ff368b86dee226b034af7d1672baec6",
-			"revisionTime": "2018-11-29T18:54:53Z",
-			"version": "v1.15.87",
-			"versionExact": "v1.15.87"
->>>>>>> 7cd3d721
+			"revision": "180cc10e5ff368b86dee226b034af7d1672baec6",
+			"revisionTime": "2018-11-29T18:54:53Z",
+			"version": "v1.15.87",
+			"versionExact": "v1.15.87"
 		},
 		{
 			"checksumSHA1": "edMRC1DPJcWX6eoUuZHTJoYcjXA=",
 			"path": "github.com/aws/aws-sdk-go/service/resourcegroups",
-<<<<<<< HEAD
-			"revision": "89734ade0df0a4a437cbf4aa9c14e17daf37c5ac",
-			"revisionTime": "2018-11-29T01:22:07Z",
-			"version": "v1.15.86",
-			"versionExact": "v1.15.86"
-=======
-			"revision": "180cc10e5ff368b86dee226b034af7d1672baec6",
-			"revisionTime": "2018-11-29T18:54:53Z",
-			"version": "v1.15.87",
-			"versionExact": "v1.15.87"
->>>>>>> 7cd3d721
+			"revision": "180cc10e5ff368b86dee226b034af7d1672baec6",
+			"revisionTime": "2018-11-29T18:54:53Z",
+			"version": "v1.15.87",
+			"versionExact": "v1.15.87"
 		},
 		{
 			"checksumSHA1": "vn3OhTeWgYQMFDZ+iRuNa1EzNg8=",
 			"path": "github.com/aws/aws-sdk-go/service/route53",
-<<<<<<< HEAD
-			"revision": "89734ade0df0a4a437cbf4aa9c14e17daf37c5ac",
-			"revisionTime": "2018-11-29T01:22:07Z",
-			"version": "v1.15.86",
-			"versionExact": "v1.15.86"
-=======
-			"revision": "180cc10e5ff368b86dee226b034af7d1672baec6",
-			"revisionTime": "2018-11-29T18:54:53Z",
-			"version": "v1.15.87",
-			"versionExact": "v1.15.87"
->>>>>>> 7cd3d721
+			"revision": "180cc10e5ff368b86dee226b034af7d1672baec6",
+			"revisionTime": "2018-11-29T18:54:53Z",
+			"version": "v1.15.87",
+			"versionExact": "v1.15.87"
 		},
 		{
 			"checksumSHA1": "BXq9iFh96oyJIvbqSYGXLjgiSLw=",
 			"path": "github.com/aws/aws-sdk-go/service/route53resolver",
-<<<<<<< HEAD
-			"revision": "89734ade0df0a4a437cbf4aa9c14e17daf37c5ac",
-			"revisionTime": "2018-11-29T01:22:07Z",
-			"version": "v1.15.86",
-			"versionExact": "v1.15.86"
-=======
-			"revision": "180cc10e5ff368b86dee226b034af7d1672baec6",
-			"revisionTime": "2018-11-29T18:54:53Z",
-			"version": "v1.15.87",
-			"versionExact": "v1.15.87"
->>>>>>> 7cd3d721
+			"revision": "180cc10e5ff368b86dee226b034af7d1672baec6",
+			"revisionTime": "2018-11-29T18:54:53Z",
+			"version": "v1.15.87",
+			"versionExact": "v1.15.87"
 		},
 		{
 			"checksumSHA1": "PxB/FmeHqcd8z+pPqlbdH3eAPaA=",
 			"path": "github.com/aws/aws-sdk-go/service/s3",
-<<<<<<< HEAD
-			"revision": "89734ade0df0a4a437cbf4aa9c14e17daf37c5ac",
-			"revisionTime": "2018-11-29T01:22:07Z",
-			"version": "v1.15.86",
-			"versionExact": "v1.15.86"
-=======
-			"revision": "180cc10e5ff368b86dee226b034af7d1672baec6",
-			"revisionTime": "2018-11-29T18:54:53Z",
-			"version": "v1.15.87",
-			"versionExact": "v1.15.87"
->>>>>>> 7cd3d721
+			"revision": "180cc10e5ff368b86dee226b034af7d1672baec6",
+			"revisionTime": "2018-11-29T18:54:53Z",
+			"version": "v1.15.87",
+			"versionExact": "v1.15.87"
 		},
 		{
 			"checksumSHA1": "FbkPWlKZWAf54agVdPLF6IIqCHY=",
 			"path": "github.com/aws/aws-sdk-go/service/sagemaker",
-<<<<<<< HEAD
-			"revision": "89734ade0df0a4a437cbf4aa9c14e17daf37c5ac",
-			"revisionTime": "2018-11-29T01:22:07Z",
-			"version": "v1.15.86",
-			"versionExact": "v1.15.86"
-=======
-			"revision": "180cc10e5ff368b86dee226b034af7d1672baec6",
-			"revisionTime": "2018-11-29T18:54:53Z",
-			"version": "v1.15.87",
-			"versionExact": "v1.15.87"
->>>>>>> 7cd3d721
+			"revision": "180cc10e5ff368b86dee226b034af7d1672baec6",
+			"revisionTime": "2018-11-29T18:54:53Z",
+			"version": "v1.15.87",
+			"versionExact": "v1.15.87"
 		},
 		{
 			"checksumSHA1": "JPCIldJju4peXDEB9QglS3aD/G0=",
 			"path": "github.com/aws/aws-sdk-go/service/secretsmanager",
-<<<<<<< HEAD
-			"revision": "89734ade0df0a4a437cbf4aa9c14e17daf37c5ac",
-			"revisionTime": "2018-11-29T01:22:07Z",
-			"version": "v1.15.86",
-			"versionExact": "v1.15.86"
-=======
-			"revision": "180cc10e5ff368b86dee226b034af7d1672baec6",
-			"revisionTime": "2018-11-29T18:54:53Z",
-			"version": "v1.15.87",
-			"versionExact": "v1.15.87"
->>>>>>> 7cd3d721
+			"revision": "180cc10e5ff368b86dee226b034af7d1672baec6",
+			"revisionTime": "2018-11-29T18:54:53Z",
+			"version": "v1.15.87",
+			"versionExact": "v1.15.87"
 		},
 		{
 			"checksumSHA1": "pZedYrq5aSq8pd7OEP91oEB+X/M=",
 			"path": "github.com/aws/aws-sdk-go/service/serverlessapplicationrepository",
-<<<<<<< HEAD
-			"revision": "89734ade0df0a4a437cbf4aa9c14e17daf37c5ac",
-			"revisionTime": "2018-11-29T01:22:07Z",
-			"version": "v1.15.86",
-			"versionExact": "v1.15.86"
-=======
-			"revision": "180cc10e5ff368b86dee226b034af7d1672baec6",
-			"revisionTime": "2018-11-29T18:54:53Z",
-			"version": "v1.15.87",
-			"versionExact": "v1.15.87"
->>>>>>> 7cd3d721
+			"revision": "180cc10e5ff368b86dee226b034af7d1672baec6",
+			"revisionTime": "2018-11-29T18:54:53Z",
+			"version": "v1.15.87",
+			"versionExact": "v1.15.87"
 		},
 		{
 			"checksumSHA1": "nLDJnqA+Q+hm+Bikups8i53/ByA=",
 			"path": "github.com/aws/aws-sdk-go/service/servicecatalog",
-<<<<<<< HEAD
-			"revision": "89734ade0df0a4a437cbf4aa9c14e17daf37c5ac",
-			"revisionTime": "2018-11-29T01:22:07Z",
-			"version": "v1.15.86",
-			"versionExact": "v1.15.86"
-=======
-			"revision": "180cc10e5ff368b86dee226b034af7d1672baec6",
-			"revisionTime": "2018-11-29T18:54:53Z",
-			"version": "v1.15.87",
-			"versionExact": "v1.15.87"
->>>>>>> 7cd3d721
+			"revision": "180cc10e5ff368b86dee226b034af7d1672baec6",
+			"revisionTime": "2018-11-29T18:54:53Z",
+			"version": "v1.15.87",
+			"versionExact": "v1.15.87"
 		},
 		{
 			"checksumSHA1": "ffyD9ZZ3+NySwIl/70sCHQNQa90=",
 			"path": "github.com/aws/aws-sdk-go/service/servicediscovery",
-<<<<<<< HEAD
-			"revision": "89734ade0df0a4a437cbf4aa9c14e17daf37c5ac",
-			"revisionTime": "2018-11-29T01:22:07Z",
-			"version": "v1.15.86",
-			"versionExact": "v1.15.86"
-=======
-			"revision": "180cc10e5ff368b86dee226b034af7d1672baec6",
-			"revisionTime": "2018-11-29T18:54:53Z",
-			"version": "v1.15.87",
-			"versionExact": "v1.15.87"
->>>>>>> 7cd3d721
+			"revision": "180cc10e5ff368b86dee226b034af7d1672baec6",
+			"revisionTime": "2018-11-29T18:54:53Z",
+			"version": "v1.15.87",
+			"versionExact": "v1.15.87"
 		},
 		{
 			"checksumSHA1": "pq0s/7ZYvscjU6DHFxrasIIcu/o=",
 			"path": "github.com/aws/aws-sdk-go/service/ses",
-<<<<<<< HEAD
-			"revision": "89734ade0df0a4a437cbf4aa9c14e17daf37c5ac",
-			"revisionTime": "2018-11-29T01:22:07Z",
-			"version": "v1.15.86",
-			"versionExact": "v1.15.86"
-=======
-			"revision": "180cc10e5ff368b86dee226b034af7d1672baec6",
-			"revisionTime": "2018-11-29T18:54:53Z",
-			"version": "v1.15.87",
-			"versionExact": "v1.15.87"
->>>>>>> 7cd3d721
+			"revision": "180cc10e5ff368b86dee226b034af7d1672baec6",
+			"revisionTime": "2018-11-29T18:54:53Z",
+			"version": "v1.15.87",
+			"versionExact": "v1.15.87"
 		},
 		{
 			"checksumSHA1": "NzzDQkN1t2jWhR0AMpKy6oEoRs4=",
 			"path": "github.com/aws/aws-sdk-go/service/sfn",
-<<<<<<< HEAD
-			"revision": "89734ade0df0a4a437cbf4aa9c14e17daf37c5ac",
-			"revisionTime": "2018-11-29T01:22:07Z",
-			"version": "v1.15.86",
-			"versionExact": "v1.15.86"
-=======
-			"revision": "180cc10e5ff368b86dee226b034af7d1672baec6",
-			"revisionTime": "2018-11-29T18:54:53Z",
-			"version": "v1.15.87",
-			"versionExact": "v1.15.87"
->>>>>>> 7cd3d721
+			"revision": "180cc10e5ff368b86dee226b034af7d1672baec6",
+			"revisionTime": "2018-11-29T18:54:53Z",
+			"version": "v1.15.87",
+			"versionExact": "v1.15.87"
 		},
 		{
 			"checksumSHA1": "g6KVAXiGpvaHGM6bOf5OBkvWRb4=",
 			"path": "github.com/aws/aws-sdk-go/service/simpledb",
-<<<<<<< HEAD
-			"revision": "89734ade0df0a4a437cbf4aa9c14e17daf37c5ac",
-			"revisionTime": "2018-11-29T01:22:07Z",
-			"version": "v1.15.86",
-			"versionExact": "v1.15.86"
-=======
-			"revision": "180cc10e5ff368b86dee226b034af7d1672baec6",
-			"revisionTime": "2018-11-29T18:54:53Z",
-			"version": "v1.15.87",
-			"versionExact": "v1.15.87"
->>>>>>> 7cd3d721
+			"revision": "180cc10e5ff368b86dee226b034af7d1672baec6",
+			"revisionTime": "2018-11-29T18:54:53Z",
+			"version": "v1.15.87",
+			"versionExact": "v1.15.87"
 		},
 		{
 			"checksumSHA1": "JSC6tm9PRJeTbbiH9KHyc4PgwNY=",
 			"path": "github.com/aws/aws-sdk-go/service/sns",
-<<<<<<< HEAD
-			"revision": "89734ade0df0a4a437cbf4aa9c14e17daf37c5ac",
-			"revisionTime": "2018-11-29T01:22:07Z",
-			"version": "v1.15.86",
-			"versionExact": "v1.15.86"
-=======
-			"revision": "180cc10e5ff368b86dee226b034af7d1672baec6",
-			"revisionTime": "2018-11-29T18:54:53Z",
-			"version": "v1.15.87",
-			"versionExact": "v1.15.87"
->>>>>>> 7cd3d721
+			"revision": "180cc10e5ff368b86dee226b034af7d1672baec6",
+			"revisionTime": "2018-11-29T18:54:53Z",
+			"version": "v1.15.87",
+			"versionExact": "v1.15.87"
 		},
 		{
 			"checksumSHA1": "5nHvnLQSvF4JOtXu/hi+iZOVfak=",
 			"path": "github.com/aws/aws-sdk-go/service/sqs",
-<<<<<<< HEAD
-			"revision": "89734ade0df0a4a437cbf4aa9c14e17daf37c5ac",
-			"revisionTime": "2018-11-29T01:22:07Z",
-			"version": "v1.15.86",
-			"versionExact": "v1.15.86"
-=======
-			"revision": "180cc10e5ff368b86dee226b034af7d1672baec6",
-			"revisionTime": "2018-11-29T18:54:53Z",
-			"version": "v1.15.87",
-			"versionExact": "v1.15.87"
->>>>>>> 7cd3d721
+			"revision": "180cc10e5ff368b86dee226b034af7d1672baec6",
+			"revisionTime": "2018-11-29T18:54:53Z",
+			"version": "v1.15.87",
+			"versionExact": "v1.15.87"
 		},
 		{
 			"checksumSHA1": "zkej/1jbu+Ba4A/TO2prnBvEeqM=",
 			"path": "github.com/aws/aws-sdk-go/service/ssm",
-<<<<<<< HEAD
-			"revision": "89734ade0df0a4a437cbf4aa9c14e17daf37c5ac",
-			"revisionTime": "2018-11-29T01:22:07Z",
-			"version": "v1.15.86",
-			"versionExact": "v1.15.86"
-=======
-			"revision": "180cc10e5ff368b86dee226b034af7d1672baec6",
-			"revisionTime": "2018-11-29T18:54:53Z",
-			"version": "v1.15.87",
-			"versionExact": "v1.15.87"
->>>>>>> 7cd3d721
+			"revision": "180cc10e5ff368b86dee226b034af7d1672baec6",
+			"revisionTime": "2018-11-29T18:54:53Z",
+			"version": "v1.15.87",
+			"versionExact": "v1.15.87"
 		},
 		{
 			"checksumSHA1": "+oRYFnGRYOqZGZcQ0hrOONtGH/k=",
 			"path": "github.com/aws/aws-sdk-go/service/storagegateway",
-<<<<<<< HEAD
-			"revision": "89734ade0df0a4a437cbf4aa9c14e17daf37c5ac",
-			"revisionTime": "2018-11-29T01:22:07Z",
-			"version": "v1.15.86",
-			"versionExact": "v1.15.86"
-=======
-			"revision": "180cc10e5ff368b86dee226b034af7d1672baec6",
-			"revisionTime": "2018-11-29T18:54:53Z",
-			"version": "v1.15.87",
-			"versionExact": "v1.15.87"
->>>>>>> 7cd3d721
+			"revision": "180cc10e5ff368b86dee226b034af7d1672baec6",
+			"revisionTime": "2018-11-29T18:54:53Z",
+			"version": "v1.15.87",
+			"versionExact": "v1.15.87"
 		},
 		{
 			"checksumSHA1": "35a/vm5R/P68l/hQD55GqviO6bg=",
 			"path": "github.com/aws/aws-sdk-go/service/sts",
-<<<<<<< HEAD
-			"revision": "89734ade0df0a4a437cbf4aa9c14e17daf37c5ac",
-			"revisionTime": "2018-11-29T01:22:07Z",
-			"version": "v1.15.86",
-			"versionExact": "v1.15.86"
-=======
-			"revision": "180cc10e5ff368b86dee226b034af7d1672baec6",
-			"revisionTime": "2018-11-29T18:54:53Z",
-			"version": "v1.15.87",
-			"versionExact": "v1.15.87"
->>>>>>> 7cd3d721
+			"revision": "180cc10e5ff368b86dee226b034af7d1672baec6",
+			"revisionTime": "2018-11-29T18:54:53Z",
+			"version": "v1.15.87",
+			"versionExact": "v1.15.87"
 		},
 		{
 			"checksumSHA1": "hTDzNXqoUUS81wwttkD8My6MstI=",
 			"path": "github.com/aws/aws-sdk-go/service/swf",
-<<<<<<< HEAD
-			"revision": "89734ade0df0a4a437cbf4aa9c14e17daf37c5ac",
-			"revisionTime": "2018-11-29T01:22:07Z",
-			"version": "v1.15.86",
-			"versionExact": "v1.15.86"
-=======
-			"revision": "180cc10e5ff368b86dee226b034af7d1672baec6",
-			"revisionTime": "2018-11-29T18:54:53Z",
-			"version": "v1.15.87",
-			"versionExact": "v1.15.87"
->>>>>>> 7cd3d721
+			"revision": "180cc10e5ff368b86dee226b034af7d1672baec6",
+			"revisionTime": "2018-11-29T18:54:53Z",
+			"version": "v1.15.87",
+			"versionExact": "v1.15.87"
 		},
 		{
 			"checksumSHA1": "/UNxFPwByzFnHgk1SBy223I86v8=",
 			"path": "github.com/aws/aws-sdk-go/service/transfer",
-<<<<<<< HEAD
-			"revision": "89734ade0df0a4a437cbf4aa9c14e17daf37c5ac",
-			"revisionTime": "2018-11-29T01:22:07Z",
-			"version": "v1.15.86",
-			"versionExact": "v1.15.86"
-=======
-			"revision": "180cc10e5ff368b86dee226b034af7d1672baec6",
-			"revisionTime": "2018-11-29T18:54:53Z",
-			"version": "v1.15.87",
-			"versionExact": "v1.15.87"
->>>>>>> 7cd3d721
+			"revision": "180cc10e5ff368b86dee226b034af7d1672baec6",
+			"revisionTime": "2018-11-29T18:54:53Z",
+			"version": "v1.15.87",
+			"versionExact": "v1.15.87"
 		},
 		{
 			"checksumSHA1": "PR55l/umJd2tTXH03wDMA65g1gA=",
 			"path": "github.com/aws/aws-sdk-go/service/waf",
-<<<<<<< HEAD
-			"revision": "89734ade0df0a4a437cbf4aa9c14e17daf37c5ac",
-			"revisionTime": "2018-11-29T01:22:07Z",
-			"version": "v1.15.86",
-			"versionExact": "v1.15.86"
-=======
-			"revision": "180cc10e5ff368b86dee226b034af7d1672baec6",
-			"revisionTime": "2018-11-29T18:54:53Z",
-			"version": "v1.15.87",
-			"versionExact": "v1.15.87"
->>>>>>> 7cd3d721
+			"revision": "180cc10e5ff368b86dee226b034af7d1672baec6",
+			"revisionTime": "2018-11-29T18:54:53Z",
+			"version": "v1.15.87",
+			"versionExact": "v1.15.87"
 		},
 		{
 			"checksumSHA1": "5bs2RlDPqtt8li74YjPOfHRhtdg=",
 			"path": "github.com/aws/aws-sdk-go/service/wafregional",
-<<<<<<< HEAD
-			"revision": "89734ade0df0a4a437cbf4aa9c14e17daf37c5ac",
-			"revisionTime": "2018-11-29T01:22:07Z",
-			"version": "v1.15.86",
-			"versionExact": "v1.15.86"
-=======
-			"revision": "180cc10e5ff368b86dee226b034af7d1672baec6",
-			"revisionTime": "2018-11-29T18:54:53Z",
-			"version": "v1.15.87",
-			"versionExact": "v1.15.87"
->>>>>>> 7cd3d721
+			"revision": "180cc10e5ff368b86dee226b034af7d1672baec6",
+			"revisionTime": "2018-11-29T18:54:53Z",
+			"version": "v1.15.87",
+			"versionExact": "v1.15.87"
 		},
 		{
 			"checksumSHA1": "W1X4wTHwuje5bjenIJZtMCOZG8E=",
 			"path": "github.com/aws/aws-sdk-go/service/workspaces",
-<<<<<<< HEAD
-			"revision": "89734ade0df0a4a437cbf4aa9c14e17daf37c5ac",
-			"revisionTime": "2018-11-29T01:22:07Z",
-			"version": "v1.15.86",
-			"versionExact": "v1.15.86"
-=======
-			"revision": "180cc10e5ff368b86dee226b034af7d1672baec6",
-			"revisionTime": "2018-11-29T18:54:53Z",
-			"version": "v1.15.87",
-			"versionExact": "v1.15.87"
->>>>>>> 7cd3d721
+			"revision": "180cc10e5ff368b86dee226b034af7d1672baec6",
+			"revisionTime": "2018-11-29T18:54:53Z",
+			"version": "v1.15.87",
+			"versionExact": "v1.15.87"
 		},
 		{
 			"checksumSHA1": "yBBHqv7DvZNsZdF00SO8PbEQAKU=",
